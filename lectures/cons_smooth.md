---
jupytext:
  text_representation:
    extension: .md
    format_name: myst
    format_version: 0.13
    jupytext_version: 1.16.1
kernelspec:
  display_name: Python 3 (ipykernel)
  language: python
  name: python3
---


# Consumption Smoothing

## Overview


In this lecture, we'll study a famous model of the "consumption function" that Milton Friedman {cite}`Friedman1956` and Robert Hall {cite}`Hall1978`)  proposed to fit some empirical data patterns that the original  Keynesian consumption function  described in this quantecon lecture {doc}`geometric series <geom_series>`  missed.

In this lecture, we'll study what is often  called the "consumption-smoothing model"  using  matrix multiplication and matrix inversion, the same tools that we used in this quantecon lecture {doc}`present values <pv>`. 

Formulas presented in  {doc}`present value formulas<pv>` are at the core of the consumption smoothing model because we shall use them to define a consumer's "human wealth".

The  key idea that inspired Milton Friedman was that a person's non-financial income, i.e., his or
her wages from working, could be viewed as a dividend stream from that person's ``human capital''
and that standard asset-pricing formulas could be applied to compute a person's
``non-financial wealth'' that capitalizes the  earnings stream.  

```{note}
As we'll see in this quantecon lecture  {doc}`equalizing difference model <equalizing_difference>`,
Milton Friedman had used this idea  in his PhD thesis at Columbia University, 
eventually published as {cite}`kuznets1939incomes` and {cite}`friedman1954incomes`.
```

It will take a while for a "present value" or asset price explicilty to appear in this lecture, but when it does it will be a key actor.


## Analysis

As usual, we'll start with by importing some Python modules.

```{code-cell} ipython3
import numpy as np
import matplotlib.pyplot as plt
from collections import namedtuple
```


The model describes  a consumer who lives from time $t=0, 1, \ldots, T$, receives a stream $\{y_t\}_{t=0}^T$ of non-financial income and chooses a consumption stream $\{c_t\}_{t=0}^T$.

We usually think of the non-financial income stream as coming from the person's salary from supplying labor.  

The model  takes a non-financial income stream as an input, regarding it as "exogenous" in the sense of not being determined by the model. 

The consumer faces a gross interest rate of $R >1$ that is constant over time, at which she is free to borrow or lend, up to  limits that we'll describe below.

To set up the model, let 

 * $T \geq 2$  be a positive integer that constitutes a time-horizon

 * $y = \{y_t\}_{t=0}^T$ be an exogenous  sequence of non-negative non-financial incomes $y_t$

 * $a = \{a_t\}_{t=0}^{T+1}$ be a sequence of financial wealth
 
 * $c = \{c_t\}_{t=0}^T$ be a sequence of non-negative consumption rates

 * $R \geq 1$ be a fixed gross one period rate of return on financial assets
 
 * $\beta \in (0,1)$ be a fixed discount factor

 * $a_0$ be a given initial level of financial assets

 * $a_{T+1} \geq 0$  be a terminal condition on final assets

The sequence of financial wealth $a$ is to be determined by the model.

We require it to satisfy  two  **boundary conditions**:

   * it must  equal an exogenous value  $a_0$ at time $0$ 
   * it must equal or exceed an exogenous value  $a_{T+1}$ at time $T+1$.

The **terminal condition** $a_{T+1} \geq 0$ requires that the consumer not leave the model in debt.

(We'll soon see that a utility maximizing consumer won't **want** to die leaving positive assets, so she'll arrange her affairs to make
$a_{T+1} = 0$.)

The consumer faces a sequence of budget constraints that  constrains   sequences $(y, c, a)$

$$
a_{t+1} = R (a_t+ y_t - c_t), \quad t =0, 1, \ldots T
$$ (eq:a_t)

Equations {eq}`eq:a_t` constitute  $T+1$ such budget constraints, one for each $t=0, 1, \ldots, T$. 

Given a sequence $y$ of non-financial incomes, a large  set of **pairs** $(a, c)$ of (financial wealth, consumption) sequences  satisfy the sequence of budget constraints {eq}`eq:a_t`. 

Our model has the following logical flow.

 * start with an exogenous non-financial income sequence $y$, an initial financial wealth $a_0$, and 
 a candidate consumption path $c$.
 
 * use the system of equations {eq}`eq:a_t` for $t=0, \ldots, T$ to compute a path $a$ of financial wealth
 
 * verify that $a_{T+1}$ satisfies the terminal wealth constraint $a_{T+1} \geq 0$. 
    
     * If it does, declare that the candidate path is **budget feasible**. 
 
     * if the candidate consumption path is not budget feasible, propose a less greedy consumption  path and start over
     
Below, we'll describe how to execute these steps using linear algebra -- matrix inversion and multiplication.

The above procedure seems like a sensible way to find "budget-feasible" consumption paths $c$, i.e., paths that are consistent
with the exogenous non-financial income stream $y$, the initial financial  asset level $a_0$, and the terminal asset level $a_{T+1}$.

In general, there are **many** budget feasible consumption paths $c$.

Among all budget-feasible consumption paths, which one **should** a consumer want?


To answer this question, we shall eventually evaluate alternative budget feasible consumption paths $c$ using the following utility functional or **welfare criterion**:

```{math}
:label: welfare

W = \sum_{t=0}^T \beta^t (g_1 c_t - \frac{g_2}{2} c_t^2 )
```

where $g_1 > 0, g_2 > 0$.  

When $\beta R \approx 1$, the fact that the utility function $g_1 c_t - \frac{g_2}{2} c_t^2$ has diminishing marginal utility imparts a preference for consumption that is very smooth.  

Indeed, we shall see that when $\beta R = 1$ (a condition assumed by Milton Friedman {cite}`Friedman1956` and Robert Hall {cite}`Hall1978`),  criterion {eq}`welfare` assigns higher welfare to **smoother** consumption paths.

By **smoother** we mean as close as possible to being constant over time.  

The preference for smooth consumption paths that is built into the model gives it the  name "consumption smoothing model".

Let's dive in and do some calculations that will help us understand how the model works. 

Here we use default parameters $R = 1.05$, $g_1 = 1$, $g_2 = 1/2$, and $T = 65$. 

We create a Python **namedtuple** to store these parameters with default values.

```{code-cell} ipython3
ConsumptionSmoothing = namedtuple("ConsumptionSmoothing", 
                        ["R", "g1", "g2", "β_seq", "T"])

def creat_cs_model(R=1.05, g1=1, g2=1/2, T=65):
    β = 1/R
    β_seq = np.array([β**i for i in range(T+1)])
    return ConsumptionSmoothing(R=1.05, g1=1, g2=1/2, 
                                β_seq=β_seq, T=65)
```

<<<<<<< HEAD
+++ {"user_expressions": []}
=======
>>>>>>> ce1ca121

## Friedman-Hall consumption-smoothing model

A key object is what Milton Friedman called "human" or "non-financial" wealth at time $0$:


$$
h_0 \equiv \sum_{t=0}^T R^{-t} y_t = \begin{bmatrix} 1 & R^{-1} & \cdots & R^{-T} \end{bmatrix}
\begin{bmatrix} y_0 \cr y_1  \cr \vdots \cr y_T \end{bmatrix}
$$

Human or non-financial wealth  at time $0$ is evidently just the present value of the consumer's non-financial income stream $y$. 

Formally it very much resembles the asset price that we computed in this quantecon lecture {doc}`present values <pv>`.

Indeed, this is why Milton Friedman called it "human capital". 

By iterating on equation {eq}`eq:a_t` and imposing the terminal condition 

$$
a_{T+1} = 0,
$$

it is possible to convert a sequence of budget constraints {eq}`eq:a_t` into a single intertemporal constraint

$$ 
\sum_{t=0}^T R^{-t} c_t = a_0 + h_0. 
$$ (eq:budget_intertemp)

Equation {eq}`eq:budget_intertemp`  says that the present value of the consumption stream equals the sum of finanical and non-financial (or human) wealth.

Robert Hall {cite}`Hall1978` showed that when $\beta R = 1$, a condition Milton Friedman had also  assumed, it is "optimal" for a consumer to **smooth consumption** by setting 

$$ 
c_t = c_0 \quad t =0, 1, \ldots, T
$$

(Later we'll present a "variational argument" that shows that this constant path maximizes
criterion {eq}`welfare` when $\beta R =1$.)

In this case, we can use the intertemporal budget constraint to write 

$$
c_t = c_0  = \left(\sum_{t=0}^T R^{-t}\right)^{-1} (a_0 + h_0), \quad t= 0, 1, \ldots, T.
$$ (eq:conssmoothing)

Equation {eq}`eq:conssmoothing` is the consumption-smoothing model in a nutshell.


## Mechanics of Consumption smoothing model  

As promised, we'll provide step-by-step instructions on how to use linear algebra, readily implemented in Python, to compute all  objects in play in  the consumption-smoothing model.

In the calculations below,  we'll  set default values of  $R > 1$, e.g., $R = 1.05$, and $\beta = R^{-1}$.

### Step 1

For a $(T+1) \times 1$  vector $y$, use matrix algebra to compute $h_0$

$$
h_0 = \sum_{t=0}^T R^{-t} y_t = \begin{bmatrix} 1 & R^{-1} & \cdots & R^{-T} \end{bmatrix}
\begin{bmatrix} y_0 \cr y_1  \cr \vdots \cr y_T \end{bmatrix}
$$

### Step 2

Compute an  time $0$   consumption $c_0 $ :

$$
c_t = c_0 = \left( \frac{1 - R^{-1}}{1 - R^{-(T+1)}} \right) (a_0 + \sum_{t=0}^T R^t y_t ) , \quad t = 0, 1, \ldots, T
$$

### Step 3

Use  the system of equations {eq}`eq:a_t` for $t=0, \ldots, T$ to compute a path $a$ of financial wealth.

To do this, we translate that system of difference equations into a single matrix equation as follows:


$$
\begin{bmatrix} 
1 & 0 & 0 & \cdots & 0 & 0 & 0 \cr
-R & 1 & 0 & \cdots & 0 & 0 & 0 \cr
0 & -R & 1 & \cdots & 0 & 0 & 0 \cr
\vdots  &\vdots & \vdots & \cdots & \vdots & \vdots & \vdots \cr
0 & 0 & 0 & \cdots & -R & 1 & 0 \cr
0 & 0 & 0 & \cdots & 0 & -R & 1
\end{bmatrix} 
\begin{bmatrix} a_1 \cr a_2 \cr a_3 \cr \vdots \cr a_T \cr a_{T+1} 
\end{bmatrix}
= R 
\begin{bmatrix} y_0 + a_0 - c_0 \cr y_1 - c_0 \cr y_2 - c_0 \cr \vdots\cr y_{T-1} - c_0 \cr y_T - c_0
\end{bmatrix}
$$

Multiply both sides by the inverse of the matrix on the left side to compute

$$
 \begin{bmatrix} a_1 \cr a_2 \cr a_3 \cr \vdots \cr a_T \cr a_{T+1} \end{bmatrix}
$$


Because we have built into  our calculations that the consumer leaves the model  with exactly zero assets, just barely satisfying the
terminal condition that $a_{T+1} \geq 0$, it should turn out   that 

$$
a_{T+1} = 0.
$$
 

Let's verify this with  Python code.

First we implement the model with `compute_optimal`

```{code-cell} ipython3
def compute_optimal(model, a0, y_seq):
    R, T = model.R, model.T

    # non-financial wealth
    h0 = model.β_seq @ y_seq     # since β = 1/R

    # c0
    c0 = (1 - 1/R) / (1 - (1/R)**(T+1)) * (a0 + h0)
    c_seq = c0*np.ones(T+1)

    # verify
    A = np.diag(-R*np.ones(T), k=-1) + np.eye(T+1)
    b = y_seq - c_seq
    b[0] = b[0] + a0

    a_seq = np.linalg.inv(A) @ b
    a_seq = np.concatenate([[a0], a_seq])

    return c_seq, a_seq, h0
```

We use an example where the consumer inherits $a_0<0$.

This  can be interpreted as a student debt.

The non-financial process $\{y_t\}_{t=0}^{T}$ is constant and positive up to $t=45$ and then becomes zero afterward.

The drop in non-financial income late in life reflects retirement from work.

```{code-cell} ipython3
# Financial wealth
a0 = -2     # such as "student debt"

# non-financial Income process
y_seq = np.concatenate([np.ones(46), np.zeros(20)])

cs_model = creat_cs_model()
c_seq, a_seq, h0 = compute_optimal(cs_model, a0, y_seq)

print('check a_T+1=0:', 
      np.abs(a_seq[-1] - 0) <= 1e-8)
```

The graphs below  show  paths of non-financial income, consumption, and financial assets.

```{code-cell} ipython3
# Sequence Length
T = cs_model.T

plt.plot(range(T+1), y_seq, label='non-financial income')
plt.plot(range(T+1), c_seq, label='consumption')
plt.plot(range(T+2), a_seq, label='financial wealth')
plt.plot(range(T+2), np.zeros(T+2), '--')

plt.legend()
plt.xlabel(r'$t$')
plt.ylabel(r'$c_t,y_t,a_t$')
plt.show()
```

Note that $a_{T+1} = 0$, as anticipated.

We can  evaluate  welfare criterion {eq}`welfare`

```{code-cell} ipython3
def welfare(model, c_seq):
    β_seq, g1, g2 = model.β_seq, model.g1, model.g2

    u_seq = g1 * c_seq - g2/2 * c_seq**2
    return β_seq @ u_seq

print('Welfare:', welfare(cs_model, c_seq))
```

### Experiments

In this section we experiment consumption smoothing behavior under different setups.

First we write a function `plot_cs` that generate graphs above based on a consumption smoothing model `cs_model`.

This helps us repeat the steps shown above

```{code-cell} ipython3
def plot_cs(model,    # consumption smoothing model      
            a0,       # initial financial wealth
            y_seq     # non-financial income process
           ):
    
    # Compute optimal consumption
    c_seq, a_seq, h0 = compute_optimal(model, a0, y_seq)
    
    # Sequence length
    T = cs_model.T
    
    # Generate plot
    plt.plot(range(T+1), y_seq, label='non-financial income')
    plt.plot(range(T+1), c_seq, label='consumption')
    plt.plot(range(T+2), a_seq, label='financial wealth')
    plt.plot(range(T+2), np.zeros(T+2), '--')
    
    plt.legend()
    plt.xlabel(r'$t$')
    plt.ylabel(r'$c_t,y_t,a_t$')
    plt.show()
```

#### Experiment 1: one-time gain/loss

We first assume a one-time windfall of $W_0$ in year 21 of the income sequence $y$.  

We'll make $W_0$ big - positive to indicate a one-time windfall, and negative to indicate a one-time "disaster".

```{code-cell} ipython3
# Windfall W_0 = 20
y_seq_pos = np.concatenate(
    [np.ones(21), np.array([20]), np.ones(44)])

plot_cs(cs_model, a0, y_seq_pos)
```

```{code-cell} ipython3
# Disaster W_0 = -20
y_seq_neg = np.concatenate(
    [np.ones(21), np.array([-20]), np.ones(44)])

plot_cs(cs_model, a0, y_seq_neg)
```

#### Experiment 2: permanent wage gain/loss

Now we assume a permanent increase in income of $W$ in year 21 of the $y$-sequence.

Again we can study positive and negative cases

```{code-cell} ipython3
# Positive permanent income change W = 0.5 when t >= 21
y_seq_pos = np.concatenate(
    [np.ones(21), np.repeat(1.5, 45)])

plot_cs(cs_model, a0, y_seq_pos)
```

```{code-cell} ipython3
# Negative permanent income change W = -0.5 when t >= 21
y_seq_neg = np.concatenate(
    [np.ones(21), np.repeat(0.5, 45)])

plot_cs(cs_model, a0, y_seq_neg)
```

#### Experiment 3: a late starter

Now we simulate a $y$ sequence in which a person gets zero for 46 years, and then works and gets 1 for the last 20 years of life (a "late starter")

```{code-cell} ipython3
# Late starter
y_seq_late = np.concatenate(
    [np.zeros(46), np.ones(20)])

plot_cs(cs_model, a0, y_seq_late)
```

#### Experiment 4: geometric earner

Now we simulate a geometric $y$ sequence in which a person gets $y_t = \lambda^t y_0$ in first 46 years.

We first experiment with $\lambda = 1.05$

```{code-cell} ipython3
# Geometric earner parameters where λ = 1.05
λ = 1.05
y_0 = 1
t_max = 46

# Generate geometric y sequence
geo_seq = λ ** np.arange(t_max) * y_0 
y_seq_geo = np.concatenate(
            [geo_seq, np.zeros(20)])

plot_cs(cs_model, a0, y_seq_geo)
```

Now we show the behavior when $\lambda = 0.95$

```{code-cell} ipython3
λ = 0.95

geo_seq = λ ** np.arange(t_max) * y_0 
y_seq_geo = np.concatenate(
            [geo_seq, np.zeros(20)])

plot_cs(cs_model, a0, y_seq_geo)
```

What happens when $\lambda$ is negative

```{code-cell} ipython3
λ = -0.05

geo_seq = λ ** np.arange(t_max) * y_0 
y_seq_geo = np.concatenate(
            [geo_seq, np.zeros(20)])

plot_cs(cs_model, a0, y_seq_geo)
```

<<<<<<< HEAD
+++ {"user_expressions": []}
=======
>>>>>>> ce1ca121

### Feasible consumption variations

We promised to justify  our claim that a constant consumption play $c_t = c_0$ for all
$t$ is optimal.  

Let's do that now.

The approach we'll take is  an elementary  example  of the "calculus of variations". 

Let's dive in and see what the key idea is.  

To explore what types of consumption paths are welfare-improving, we shall create an **admissible consumption path variation sequence** $\{v_t\}_{t=0}^T$
that satisfies

$$
\sum_{t=0}^T R^{-t} v_t = 0
$$

This equation says that the **present value** of admissible consumption path variations must be zero.

So once again, we encounter a formula for the present value of an "asset":

   * we require that the present value of consumption path variations be zero.

Here we'll restrict ourselves to  a two-parameter class of admissible consumption path variations
of the form

$$
v_t = \xi_1 \phi^t - \xi_0
$$

We say two and not three-parameter class because $\xi_0$ will be a function of $(\phi, \xi_1; R)$ that guarantees that the variation sequence is feasible. 

Let's compute that function.

We require

$$
\sum_{t=0}^T \left[ \xi_1 \phi^t - \xi_0 \right] = 0
$$

which implies that

$$
\xi_1 \sum_{t=0}^T \phi_t R^{-t} - \xi_0 \sum_{t=0}^T R^{-t} = 0
$$

which implies that

$$
\xi_1 \frac{1 - (\phi R^{-1})^{T+1}}{1 - \phi R^{-1}} - \xi_0 \frac{1 - R^{-(T+1)}}{1-R^{-1} } =0
$$

which implies that

$$
\xi_0 = \xi_0(\phi, \xi_1; R) = \xi_1 \left(\frac{1 - R^{-1}}{1 - R^{-(T+1)}}\right) \left(\frac{1 - (\phi R^{-1})^{T+1}}{1 - \phi R^{-1}}\right)
$$ 

This is our formula for $\xi_0$.  

**Key Idea:** if $c^o$ is a budget-feasible consumption path, then so is $c^o + v$,
where $v$ is a budget-feasible variation.

Given $R$, we thus have a two parameter class of budget feasible variations $v$ that we can use
to compute alternative consumption paths, then evaluate their welfare.

Now let's compute and plot consumption path variations variations

```{code-cell} ipython3
def compute_variation(model, ξ1, ϕ, a0, y_seq, verbose=1):
    R, T, β_seq = model.R, model.T, model.β_seq

    ξ0 = ξ1*((1 - 1/R) / (1 - (1/R)**(T+1))) * ((1 - (ϕ/R)**(T+1)) / (1 - ϕ/R))
    v_seq = np.array([(ξ1*ϕ**t - ξ0) for t in range(T+1)])
    
    if verbose == 1:
        print('check feasible:', np.isclose(β_seq @ v_seq, 0))     # since β = 1/R

    c_opt, _, _ = compute_optimal(model, a0, y_seq)
    cvar_seq = c_opt + v_seq

    return cvar_seq
```


We visualize variations for $\xi_1 \in \{.01, .05\}$ and $\phi \in \{.95, 1.02\}$

```{code-cell} ipython3
fig, ax = plt.subplots()

ξ1s = [.01, .05]
ϕs= [.95, 1.02]
colors = {.01: 'tab:blue', .05: 'tab:green'}

params = np.array(np.meshgrid(ξ1s, ϕs)).T.reshape(-1, 2)

for i, param in enumerate(params):
    ξ1, ϕ = param
    print(f'variation {i}: ξ1={ξ1}, ϕ={ϕ}')
    cvar_seq = compute_variation(model=cs_model, 
                                 ξ1=ξ1, ϕ=ϕ, a0=a0, 
                                 y_seq=y_seq)
    print(f'welfare={welfare(cs_model, cvar_seq)}')
    print('-'*64)
    if i % 2 == 0:
        ls = '-.'
    else: 
        ls = '-'  
    ax.plot(range(T+1), cvar_seq, ls=ls, 
            color=colors[ξ1], 
            label=fr'$\xi_1 = {ξ1}, \phi = {ϕ}$')

plt.plot(range(T+1), c_seq, 
         color='orange', label=r'Optimal $\vec{c}$ ')

plt.legend()
plt.xlabel(r'$t$')
plt.ylabel(r'$c_t$')
plt.show()
```


We can even use the Python `np.gradient` command to compute derivatives of welfare with respect to our two parameters.  

We are teaching the key idea beneath the **calculus of variations**.

First, we define the welfare with respect to $\xi_1$ and $\phi$

```{code-cell} ipython3
def welfare_rel(ξ1, ϕ):
    """
    Compute welfare of variation sequence 
    for given ϕ, ξ1 with a consumption smoothing model
    """
    
    cvar_seq = compute_variation(cs_model, ξ1=ξ1, 
                                 ϕ=ϕ, a0=a0, 
                                 y_seq=y_seq, 
                                 verbose=0)
    return welfare(cs_model, cvar_seq)

# Vectorize the function to allow array input
welfare_vec = np.vectorize(welfare_rel)
```


Then we can visualize the relationship between welfare and $\xi_1$ and compute its derivatives

```{code-cell} ipython3
ξ1_arr = np.linspace(-0.5, 0.5, 20)

plt.plot(ξ1_arr, welfare_vec(ξ1_arr, 1.02))
plt.ylabel('welfare')
plt.xlabel(r'$\xi_1$')
plt.show()

welfare_grad = welfare_vec(ξ1_arr, 1.02)
welfare_grad = np.gradient(welfare_grad)
plt.plot(ξ1_arr, welfare_grad)
plt.ylabel('derivative of welfare')
plt.xlabel(r'$\xi_1$')
plt.show()
```


The same can be done on $\phi$

```{code-cell} ipython3
ϕ_arr = np.linspace(-0.5, 0.5, 20)

plt.plot(ξ1_arr, welfare_vec(0.05, ϕ_arr))
plt.ylabel('welfare')
plt.xlabel(r'$\phi$')
plt.show()

welfare_grad = welfare_vec(0.05, ϕ_arr)
welfare_grad = np.gradient(welfare_grad)
plt.plot(ξ1_arr, welfare_grad)
plt.ylabel('derivative of welfare')
plt.xlabel(r'$\phi$')
plt.show()
```

## Wrapping up the consumption-smoothing model

The consumption-smoothing model of Milton Friedman {cite}`Friedman1956` and Robert Hall {cite}`Hall1978`) is a cornerstone of modern macro that has important ramifications for the size of the Keynesian  "fiscal policy multiplier" described briefly in
quantecon lecture {doc}`geometric series <geom_series>`.  

In particular,  it  **lowers** the government expenditure  multiplier relative to  one implied by
the original Keynesian consumption function presented in {doc}`geometric series <geom_series>`.

Friedman's   work opened the door to an enlighening literature on the aggregate consumption function and associated government expenditure  multipliers that
remains  active today.  


## Appendix: solving difference equations with linear algebra

In the preceding sections we have used linear algebra to solve a consumption smoothing model.  

The same tools from linear algebra -- matrix multiplication and matrix inversion -- can be used  to study many other dynamic models.

We'll conclude this lecture by giving a couple of examples.

We'll describe a useful way of representing and "solving" linear difference equations. 

To generate some $y$ vectors, we'll just write down a linear difference equation
with appropriate initial conditions and then   use linear algebra to solve it.

### First-order difference equation

We'll start with a first-order linear difference equation for $\{y_t\}_{t=0}^T$:

$$
y_{t} = \lambda y_{t-1}, \quad t = 1, 2, \ldots, T
$$

where  $y_0$ is a given  initial condition.


We can cast this set of $T$ equations as a single  matrix equation

$$
\begin{bmatrix} 
1 & 0 & 0 & \cdots & 0 & 0 \cr
-\lambda & 1 & 0 & \cdots & 0 & 0 \cr
0 & -\lambda & 1 & \cdots & 0 & 0 \cr
 \vdots & \vdots & \vdots & \cdots & \vdots & \vdots \cr
0 & 0 & 0 & \cdots & -\lambda & 1 
\end{bmatrix} 
\begin{bmatrix}
y_1 \cr y_2 \cr y_3 \cr \vdots \cr y_T 
\end{bmatrix}
= 
\begin{bmatrix} 
\lambda y_0 \cr 0 \cr 0 \cr \vdots \cr 0 
\end{bmatrix}
$$ (eq:first_order_lin_diff)


Multiplying both sides of {eq}`eq:first_order_lin_diff`  by the  inverse of the matrix on the left provides the solution

```{math}
:label: fst_ord_inverse

\begin{bmatrix} 
y_1 \cr y_2 \cr y_3 \cr \vdots \cr y_T 
\end{bmatrix} 
= 
\begin{bmatrix} 
1 & 0 & 0 & \cdots & 0 & 0 \cr
\lambda & 1 & 0 & \cdots & 0 & 0 \cr
\lambda^2 & \lambda & 1 & \cdots & 0 & 0 \cr
 \vdots & \vdots & \vdots & \cdots & \vdots & \vdots \cr
\lambda^{T-1} & \lambda^{T-2} & \lambda^{T-3} & \cdots & \lambda & 1 
\end{bmatrix}
\begin{bmatrix} 
\lambda y_0 \cr 0 \cr 0 \cr \vdots \cr 0 
\end{bmatrix}
```

```{exercise}
:label: consmooth_ex1

To get {eq}`fst_ord_inverse`, we multiplied both sides of  {eq}`eq:first_order_lin_diff` by  the inverse of the matrix $A$. Please confirm that 

$$
\begin{bmatrix} 
1 & 0 & 0 & \cdots & 0 & 0 \cr
\lambda & 1 & 0 & \cdots & 0 & 0 \cr
\lambda^2 & \lambda & 1 & \cdots & 0 & 0 \cr
 \vdots & \vdots & \vdots & \cdots & \vdots & \vdots \cr
\lambda^{T-1} & \lambda^{T-2} & \lambda^{T-3} & \cdots & \lambda & 1 
\end{bmatrix}
$$

is the inverse of $A$ and check that $A A^{-1} = I$

```

### Second order difference equation

A second-order linear difference equation for $\{y_t\}_{t=0}^T$ is

$$
y_{t} = \lambda_1 y_{t-1} + \lambda_2 y_{t-2}, \quad t = 1, 2, \ldots, T
$$

where now $y_0$ and $y_{-1}$ are two given initial equations determined outside the model. 

As we did with the first-order difference equation, we can cast this set of $T$ equations as a single matrix equation

$$
\begin{bmatrix} 
1 & 0 & 0 & \cdots & 0 & 0 & 0 \cr
-\lambda_1 & 1 & 0 & \cdots & 0 & 0 & 0 \cr
-\lambda_2 & -\lambda_1 & 1 & \cdots & 0 & 0 & 0 \cr
 \vdots & \vdots & \vdots & \cdots & \vdots & \vdots \cr
0 & 0 & 0 & \cdots & -\lambda_2 & -\lambda_1 & 1 
\end{bmatrix} 
\begin{bmatrix} 
y_1 \cr y_2 \cr y_3 \cr \vdots \cr y_T 
\end{bmatrix}
= 
\begin{bmatrix} 
\lambda_1 y_0 + \lambda_2 y_{-1} \cr \lambda_2 y_0 \cr 0 \cr \vdots \cr 0 
\end{bmatrix}
$$

Multiplying both sides by  inverse of the matrix on the left again provides the solution.

```{exercise}
:label: consmooth_ex2

As an exercise, we ask you to represent and solve a **third order linear difference equation**.
How many initial conditions must you specify?
```<|MERGE_RESOLUTION|>--- conflicted
+++ resolved
@@ -154,10 +154,6 @@
                                 β_seq=β_seq, T=65)
 ```
 
-<<<<<<< HEAD
-+++ {"user_expressions": []}
-=======
->>>>>>> ce1ca121
 
 ## Friedman-Hall consumption-smoothing model
 
@@ -479,10 +475,6 @@
 plot_cs(cs_model, a0, y_seq_geo)
 ```
 
-<<<<<<< HEAD
-+++ {"user_expressions": []}
-=======
->>>>>>> ce1ca121
 
 ### Feasible consumption variations
 
