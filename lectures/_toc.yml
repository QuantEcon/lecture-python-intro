format: jb-book
root: intro
parts:
<<<<<<< HEAD
- caption: Intro to Computational Economics
  numbered: true
  chapters:
  - file: intro_economics
=======
- caption: Introduction
  numbered: true
  chapters:
  - file: intro_economics
  - file: inequality
>>>>>>> a693d371
- caption: Tools & Techniques
  numbered: true
  chapters:
  - file: geom_series
  - file: short_path
  - file: scalar_dynam
  - file: linear_equations
  - file: lp_intro
  - file: lln_clt
  - file: markov_chains
- caption: Models
  numbered: true
  chapters:
  - file: schelling
  - file: solow
  - file: cobweb
- caption: Other
  numbered: true
  chapters:
  - file: troubleshooting
  - file: zreferences
  - file: status<|MERGE_RESOLUTION|>--- conflicted
+++ resolved
@@ -1,18 +1,11 @@
 format: jb-book
 root: intro
 parts:
-<<<<<<< HEAD
-- caption: Intro to Computational Economics
-  numbered: true
-  chapters:
-  - file: intro_economics
-=======
 - caption: Introduction
   numbered: true
   chapters:
-  - file: intro_economics
+  - file: economic_growth
   - file: inequality
->>>>>>> a693d371
 - caption: Tools & Techniques
   numbered: true
   chapters:
