--- conflicted
+++ resolved
@@ -37,12 +37,9 @@
   - file: markov_chains_II
   - file: eigen_II
   - file: commod_price
-<<<<<<< HEAD
+  - file: cons_smooth
   - file: equalizing_difference
-=======
-  - file: cons_smooth
   - file: cagan_ree
->>>>>>> 7a22d561
 - caption: Optimization
   numbered: true
   chapters:
