--- conflicted
+++ resolved
@@ -4,12 +4,8 @@
 - caption: Introduction
   numbered: true
   chapters:
-<<<<<<< HEAD
-  - file: economic_growth
-=======
   - file: about
   - file: long_run_growth
->>>>>>> 028bd88e
   - file: inequality
 - caption: Tools & Techniques
   numbered: true
