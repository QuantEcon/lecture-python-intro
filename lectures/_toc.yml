format: jb-book
root: intro
parts:
- caption: Intro to Computational Economics
  numbered: true
  chapters:
  - file: intro_economics
- caption: Tools & Techniques
  numbered: true
  chapters:
  - file: geom_series
  - file: short_path
  - file: scalar_dynam
<<<<<<< HEAD
  - file: linear_equations
=======
  - file: lln_clt
>>>>>>> 155f6611
- caption: Introductory Economics
  chapters:
  - file: inequality
- caption: Models
  numbered: true
  chapters:
  - file: schelling
  - file: solow
  - file: cobweb
- caption: Other
  numbered: true
  chapters:
  - file: troubleshooting
  - file: zreferences
  - file: status<|MERGE_RESOLUTION|>--- conflicted
+++ resolved
@@ -11,11 +11,8 @@
   - file: geom_series
   - file: short_path
   - file: scalar_dynam
-<<<<<<< HEAD
   - file: linear_equations
-=======
   - file: lln_clt
->>>>>>> 155f6611
 - caption: Introductory Economics
   chapters:
   - file: inequality
