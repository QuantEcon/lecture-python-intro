format: jb-book
root: intro
parts:
- caption: Tools & Techniques
  numbered: true
  chapters:
  - file: geom_series
  - file: short_path
  - file: scalar_dynam
- caption: Models
  numbered: true
  chapters:
  - file: schelling
<<<<<<< HEAD
  # - file: solow
  - file: cobweb
=======
  - file: solow
>>>>>>> a4628e4e
- caption: Other
  numbered: true
  chapters:
  - file: troubleshooting
  - file: zreferences
  - file: status<|MERGE_RESOLUTION|>--- conflicted
+++ resolved
@@ -11,12 +11,8 @@
   numbered: true
   chapters:
   - file: schelling
-<<<<<<< HEAD
-  # - file: solow
+  - file: solow
   - file: cobweb
-=======
-  - file: solow
->>>>>>> a4628e4e
 - caption: Other
   numbered: true
   chapters:
