format: jb-book
root: intro
parts:
- caption: Introduction
  numbered: true
  chapters:
  - file: about
- caption: Economic Data 
  numbered: true
  chapters:
  - file: long_run_growth
  - file: business_cycle
  - file: inequality
- caption: Essential Tools
  numbered: true
  chapters:
  - file: linear_equations
  - file: eigen_I
  - file: intro_supply_demand
  - file: geom_series
- caption: Probability and Distributions
  numbered: true
  chapters:
  - file: prob_dist
  - file: lln_clt
  - file: monte_carlo
  - file: heavy_tails
  - file: schelling
- caption: Dynamics
  numbered: true
  chapters:
  - file: solow
  - file: scalar_dynam
  - file: cobweb
  - file: olg
  - file: markov_chains_I
  - file: markov_chains_II
  - file: eigen_II
  - file: commod_price
<<<<<<< HEAD
  - file: cagan_ree
=======
  - file: cons_smooth
>>>>>>> 84cc6b3a
- caption: Optimization
  numbered: true
  chapters:
  - file: lp_intro
  - file: comparative_adv
  - file: nonlinear
  - file: short_path
- caption: Modeling in Higher Dimensions
  numbered: true
  chapters:
  - file: input_output
  - file: lake_model
  - file: asset_pricing
  - file: networks
- caption: Markets and Competitive Equilibrium
  numbered: true
  chapters:
  - file: supply_demand_multiple_goods
  - file: supply_demand_heterogeneity
- caption: Estimation
  numbered: true
  chapters:
  - file: simple_linear_regression
  - file: lr_with_matrices
  - file: mle
- caption: Other
  numbered: true
  chapters:
  - file: troubleshooting
  - file: zreferences
  - file: status<|MERGE_RESOLUTION|>--- conflicted
+++ resolved
@@ -37,11 +37,8 @@
   - file: markov_chains_II
   - file: eigen_II
   - file: commod_price
-<<<<<<< HEAD
+  - file: cons_smooth
   - file: cagan_ree
-=======
-  - file: cons_smooth
->>>>>>> 84cc6b3a
 - caption: Optimization
   numbered: true
   chapters:
