--- conflicted
+++ resolved
@@ -26,13 +26,9 @@
   - file: lp_intro
   - file: lln_clt
   - file: monte_carlo
-<<<<<<< HEAD
   - file: markov_chains_I
   - file: markov_chains_II
-=======
-  - file: markov_chains
   - file: networks
->>>>>>> 1d198797
 - caption: Estimation
   numbered: true
   chapters:
