format: jb-book
root: intro
parts:
- caption: Introduction
  numbered: true
  chapters:
  - file: about
- caption: Supply and Demand
  numbered: true
  chapters:
  - file: intro_supply_demand
  - file: supply_demand_multiple_goods
  - file: supply_demand_heterogeneity
  - file: input_output
- caption: Data and Measurement
  numbered: true
  chapters:
  - file: long_run_growth
  - file: business_cycle
  - file: inflation_unemployment
  - file: inequality
  - file: distributions
- caption: Useful Tools
  numbered: true
  chapters:
  - file: geom_series
  - file: linear_equations
<<<<<<< HEAD
  - file: eigen
  - file: lp_intro
  - file: lln_clt
  - file: monte_carlo
  - file: markov_chains_I
  - file: markov_chains_II
  - file: networks
- caption: Estimation
  numbered: true
  chapters:
  - file: simple_linear_regression
  - file: eigen_II
- caption: Models
=======
- caption: Simulation
  numbered: true
  chapters:
  - file: lln_clt
  - file: monte_carlo
  - file: schelling
- caption: Dynamics
  numbered: true
  chapters:
  - file: solow
  - file: scalar_dynam
  - file: cobweb
  - file: olg
  - file: markov_chains
- caption: Modeling in Higher Dimensions
  numbered: true
  chapters:
  - file: eigen
  - file: lake_model
  - file: asset_pricing
  - file: networks
  - file: samuelson
- caption: Optimization
>>>>>>> 0fc7ee91
  numbered: true
  chapters:
  - file: lp_intro
  - file: comparative_adv
  - file: nonlinear
  - file: short_path
- caption: Markets and Competitive Equilibrium
  numbered: true
  chapters:
  - file: markets_welfare
  - file: risk
  - file: uncertainty
- caption: Estimation
  numbered: true
  chapters:
  - file: simple_linear_regression
  - file: lr_with_matrices
  - file: mle
- caption: Other
  numbered: true
  chapters:
  - file: troubleshooting
  - file: zreferences
  - file: status<|MERGE_RESOLUTION|>--- conflicted
+++ resolved
@@ -25,21 +25,7 @@
   chapters:
   - file: geom_series
   - file: linear_equations
-<<<<<<< HEAD
-  - file: eigen
-  - file: lp_intro
-  - file: lln_clt
-  - file: monte_carlo
-  - file: markov_chains_I
-  - file: markov_chains_II
-  - file: networks
-- caption: Estimation
-  numbered: true
-  chapters:
-  - file: simple_linear_regression
-  - file: eigen_II
-- caption: Models
-=======
+  - file: eigen_I
 - caption: Simulation
   numbered: true
   chapters:
@@ -53,17 +39,17 @@
   - file: scalar_dynam
   - file: cobweb
   - file: olg
-  - file: markov_chains
+  - file: markov_chains_I
+  - file: markov_chains_II
 - caption: Modeling in Higher Dimensions
   numbered: true
   chapters:
-  - file: eigen
+  - file: eigen_II
   - file: lake_model
   - file: asset_pricing
   - file: networks
   - file: samuelson
 - caption: Optimization
->>>>>>> 0fc7ee91
   numbered: true
   chapters:
   - file: lp_intro
