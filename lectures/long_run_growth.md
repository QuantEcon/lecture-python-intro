---
jupytext:
  text_representation:
    extension: .md
    format_name: myst
    format_version: 0.13
    jupytext_version: 1.14.5
kernelspec:
  display_name: Python 3 (ipykernel)
  language: python
  name: python3
---

+++ {"user_expressions": []}

# Economic Growth Evidence

## Overview

In this lecture we use Python, Pandas,    and Matplotlib to download, organize, and visualize historical data on GDP growth.

In addition to learning how to deploy these tools more generally, we'll use them to describe facts about economic growth experiences across many countries  over several  centuries.

Such "growth facts" are  interesting for a variety of reasons.  

Explaining growth facts is a principal purpose of both "development economics" and "economic history".

And  growth facts are important inputs into historians'  studies of  geopolitical forces and dynamics.


Thus, Adam Tooze's account of the geopolitical precedents and antecedents of World War I begins by describing how Gross National Products of European Great Powers had evolved during the 70 years preceding 1914 (see chapter 1 of {cite}`Tooze_2014`).

Using the very same data that Tooze used to construct his figure, here is our version of his chapter 1 figure.


```{figure} _static/lecture_specific/long_run_growth/tooze_ch1_graph.png
:width: 75%
```

(This  is just a copy of  our figure {numref}`gdp1`.  We desribe how we constructed it later in this lecture.)

Chapter 1  of {cite}`Tooze_2014` used his graph to show how US GDP started  the 19th century way behind the GDP of the British Empire.

By the end of the nineteenth century, US GDP had caught up with GDP of the British Empire, and how during the first half of the 20th century,
US GDP surpassed that of the British Empire.

For Adam Tooze, that fact was a key geopolitical underpinning for the "American century".

Looking at this  graph and how it set the geopolitical stage for "the American (20th) century" naturally 
tempts one to want a counterpart to his graph for 2014 or later.

(An impatient reader seeking a hint at the answer  might now want to jump ahead and look at figure {numref}`gdp2`.)

As we'll see, reasoning  by analogy, this graph perhaps set the stage for an "XXX (21st) century", where you are free to fill in your guess for country XXX.

As we gather data to construct those two graphs, we'll also study growth experiences for a number of countries for time horizons extending as far back as possible.

These graphs will portray how the "Industrial Revolution" began in Britain in the late 18th century, then migrated to one country after another.  

In a nutshell, this lecture records growth trajectories of various countries over long time periods. 

While some countries have experienced long term rapid growth across that has lasted a hundred years, others have not. 

Since populations differ across countries and vary within a country over time, it will
be interesting to describe both total GDP and GDP per capita as it evolves within a country.

First let's import the packages needed to explore what the data says about long run growth

```{code-cell} ipython3
import pandas as pd
import os
import matplotlib as mpl
import matplotlib.pyplot as plt
import matplotlib.cm as cm
import numpy as np
from collections import namedtuple
from matplotlib.lines import Line2D
```

+++ {"user_expressions": []}

## Setting up

A project initiated by [Angus Maddison](https://en.wikipedia.org/wiki/Angus_Maddison) has collected many historical time series related to economic growth,
some dating back to the first century.

The data can be downloaded from the [Maddison Historical Statistics webpage](https://www.rug.nl/ggdc/historicaldevelopment/maddison/) by clicking on the "Latest Maddison Project Release". 

For convenience, here is a copy of the {download}`2020 data <datasets/mpd2020.xlsx>` in `Excel` format.

Let's read it into a pandas dataframe:

```{code-cell} ipython3
data = pd.read_excel("datasets/mpd2020.xlsx", sheet_name='Full data')
data
```

+++ {"user_expressions": []}

We can see that this dataset contains GDP per capita (gdppc) and population (pop) for many countries and years.

Let's look at how many and which countries are available in this dataset

```{code-cell} ipython3
len(data.country.unique())
```

+++ {"user_expressions": []}

We can now explore some of the 169 countries that are available. 

Let's loop over each country to understand which years are available for each country

```{code-cell} ipython3
cntry_years = []
for cntry in data.country.unique():
    cy_data = data[data.country == cntry]['year']
    ymin, ymax = cy_data.min(), cy_data.max()
    cntry_years.append((cntry, ymin, ymax))
cntry_years = pd.DataFrame(cntry_years, columns=['country', 'Min Year', 'Max Year']).set_index('country')
cntry_years
```

+++ {"user_expressions": []}

Let's now reshape the original data into some convenient variables to enable quicker access to countries time series data.

We can build a useful mapping between country codes and country names in this dataset

```{code-cell} ipython3
code_to_name = data[['countrycode','country']].drop_duplicates().reset_index(drop=True).set_index(['countrycode'])
```

+++ {"user_expressions": []}

Then we can quickly focus on GDP per capita (gdp)

```{code-cell} ipython3
data
```

```{code-cell} ipython3
gdppc = data.set_index(['countrycode','year'])['gdppc']
gdppc = gdppc.unstack('countrycode')
```

```{code-cell} ipython3
gdppc
```

+++ {"user_expressions": []}

We create a color mapping between country codes and colors for consistency

```{code-cell} ipython3
:tags: [hide-input]

country_names = data['countrycode']

# Generate a colormap with the number of colors matching the number of countries
colors = cm.tab20(np.linspace(0, 0.95, len(country_names)))

# Create a dictionary to map each country to its corresponding color
color_mapping = {country: color for country, color in zip(country_names, colors)}
```

<<<<<<< HEAD
## GDP plots
=======
+++ {"user_expressions": []}

## GPD plots
>>>>>>> 103a2902

Looking at the United Kingdom we can first confirm we are using the correct country code

```{code-cell} ipython3
---
mystnb:
  figure:
    caption: GDP per Capita (GBR)
    name: gdppc_gbr1
    width: 500px
---
fig, ax = plt.subplots(dpi=300)
cntry = 'GBR'
_ = gdppc[cntry].plot(
    ax = fig.gca(),
    ylabel = 'International $\'s',
    xlabel = 'Year',
    linestyle='-',
    color=color_mapping['GBR'])
```

+++ {"user_expressions": []}

:::{note}
[International Dollars](https://en.wikipedia.org/wiki/International_dollar) are a hypothetical unit of currency that has the same purchasing power parity that the U.S. Dollar has in the United States at any given time. They are also known as Geary–Khamis dollars (GK Dollars).
:::

We can see that the data is non-continuous for longer periods in the early 250 years of this millennium, so we could choose to interpolate to get a continuous line plot.

Here we use dashed lines to indicate interpolated trends

```{code-cell} ipython3
---
mystnb:
  figure:
    caption: GDP per Capita (GBR)
    name: gdppc_gbr2
---
fig, ax = plt.subplots(dpi=300)
cntry = 'GBR'
ax.plot(gdppc[cntry].interpolate(),
        linestyle='--',
        lw=2,
        color=color_mapping[cntry])

ax.plot(gdppc[cntry],
        linestyle='-',
        lw=2,
        color=color_mapping[cntry])
ax.set_ylabel('International $\'s')
ax.set_xlabel('Year')
plt.show()
```

+++ {"user_expressions": []}

We can now put this into a function to generate plots for a list of countries

```{code-cell} ipython3
def draw_interp_plots(series, ylabel, xlabel, color_mapping, code_to_name, lw, logscale, ax):

    for i, c in enumerate(cntry):
        # Get the interpolated data
        df_interpolated = series[c].interpolate(limit_area='inside')
        interpolated_data = df_interpolated[series[c].isnull()]

        # Plot the interpolated data with dashed lines
        ax.plot(interpolated_data,
                linestyle='--',
                lw=lw,
                alpha=0.7,
                color=color_mapping[c])

        # Plot the non-interpolated data with solid lines
        ax.plot(series[c],
                linestyle='-',
                lw=lw,
                color=color_mapping[c],
                alpha=0.8,
                label=code_to_name.loc[c]['country'])
        
        if logscale == True:
            ax.set_yscale('log')
    
    # Draw the legend outside the plot
    ax.legend(loc='center left', bbox_to_anchor=(1, 0.5), frameon=False)
    ax.set_ylabel(ylabel)
    ax.set_xlabel(xlabel)
    
    return ax
```

+++ {"user_expressions": []}

As you can see from this chart, economic growth started in earnest in the 18th century and continued for the next two hundred years. 

How does this compare with other countries' growth trajectories? 

Let's look at the United States (USA), United Kingdom (GBR), and China (CHN)

```{code-cell} ipython3
---
mystnb:
  figure:
    caption: GDP per Capita, 1500- (China, UK, USA)
    name: gdppc_comparison
tags: [hide-input]
---
# Define the namedtuple for the events
Event = namedtuple('Event', ['year_range', 'y_text', 'text', 'color', 'ymax'])

fig, ax = plt.subplots(dpi=300, figsize=(10, 6))

cntry = ['CHN', 'GBR', 'USA']
ax = draw_interp_plots(gdppc[cntry].loc[1500:],
    'International $\'s','Year',
    color_mapping, code_to_name, 2, False, ax)

# Define the parameters for the events and the text
ylim = ax.get_ylim()[1]
b_params = {'color':'grey', 'alpha': 0.2}
t_params = {'fontsize': 9, 
            'va':'center', 'ha':'center'}

# Create a list of events to annotate
events = [
    Event((1650, 1652), ylim + ylim*0.04, 
          'the Navigation Act\n(1651)',
          color_mapping['GBR'], 1),
    Event((1655, 1684), ylim + ylim*0.13, 
          'Closed-door Policy\n(1655-1684)', 
          color_mapping['CHN'], 1.1),
    Event((1848, 1850), ylim + ylim*0.22,
          'the Repeal of Navigation Act\n(1849)', 
          color_mapping['GBR'], 1.18),
    Event((1765, 1791), ylim + ylim*0.04, 
          'American Revolution\n(1765-1791)', 
          color_mapping['USA'], 1),
    Event((1760, 1840), ylim + ylim*0.13, 
          'Industrial Revolution\n(1760-1840)', 
          'grey', 1.1),
    Event((1929, 1939), ylim + ylim*0.04, 
          'the Great Depression\n(1929–1939)', 
          'grey', 1),
    Event((1978, 1979), ylim + ylim*0.13, 
          'Reform and Opening-up\n(1978-1979)', 
          color_mapping['CHN'], 1.1)
]

def draw_events(events, ax):
    # Iterate over events and add annotations and vertical lines
    for event in events:
        event_mid = sum(event.year_range)/2
        ax.text(event_mid, 
                event.y_text, event.text, 
                color=event.color, **t_params)
        ax.axvspan(*event.year_range, color=event.color, alpha=0.2)
        ax.axvline(event_mid, ymin=1, 
        ymax=event.ymax, color=event.color, 
        linestyle='-', clip_on=False, alpha=0.15)
        
# Draw events
draw_events(events, ax)
plt.show()
```

+++ {"user_expressions": []}

The preceding graph of per capita GDP strikingly reveals how the spread of the industrial revolution has over time gradually lifted the living standards of substantial
groups of people  

- most of the growth happened in the past 150 years after the industrial revolution.
- per capita GDP in the US and UK rose and diverged from that of China from 1820 to 1940.
- the gap has closed rapidly after 1950 and especially after the late 1970s.
- these outcomes reflect complicated combinations of technological and economic-policy factors that students of economic growth try to understand and quantify.


It is fascinating to see China's GDP per capita levels from 1500 through to the 1970s.

Notice the long period of declining GDP per capital levels from the 1700s until the early 20th century.

Thus, the graph indicates 

- a long economic downturn and stagnation after the Closed-door Policy by the Qing government.
- China's very different experience than the UK's after the onset of the industrial revolution in the UK.
- how the Self-Strengthening Movement seemed mostly to help China to grow.
- how stunning have been the growth achievements of modern Chinese economic policies by the PRC that culminated with its late 1970s reform and liberalization.

```{code-cell} ipython3
---
mystnb:
  figure:
    caption: GDP per Capita, 1500-2000 (China)
    name: gdppc_china
tags: [hide-input]
---
fig, ax = plt.subplots(dpi=300, figsize=(10, 6))

cntry = ['CHN']
ax = draw_interp_plots(gdppc[cntry].loc[1600:2000],
    'International $\'s','Year',
    color_mapping, code_to_name, 2, True, ax)

ylim = ax.get_ylim()[1]

events = [
Event((1655, 1684), ylim + ylim*0.06, 
      'Closed-door Policy\n(1655-1684)', 
      'tab:orange', 1),
Event((1760, 1840), ylim + ylim*0.06, 
      'Industrial Revolution\n(1760-1840)', 
      'grey', 1),
Event((1839, 1842), ylim + ylim*0.2, 
      'First Opium War\n(1839–1842)', 
      'tab:red', 1.07),
Event((1861, 1895), ylim + ylim*0.4, 
      'Self-Strengthening Movement\n(1861–1895)', 
      'tab:blue', 1.14),
Event((1939, 1945), ylim + ylim*0.06, 
      'WW 2\n(1939-1945)', 
      'tab:red', 1),
Event((1948, 1950), ylim + ylim*0.23, 
      'Founding of PRC\n(1949)', 
      color_mapping['CHN'], 1.08),
Event((1958, 1962), ylim + ylim*0.5, 
      'Great Leap Forward\n(1958-1962)', 
      'tab:orange', 1.18),
Event((1978, 1979), ylim + ylim*0.7, 
      'Reform and Opening-up\n(1978-1979)', 
      'tab:blue', 1.24)
]

# Draw events
draw_events(events, ax)
plt.show()
```

+++ {"user_expressions": []}

We can also look at the United States (USA) and United Kingdom (GBR) in more detail

In the following graph, please watch for 
- impact of trade policy (Navigation Act).
- productivity changes brought by the industrial revolution.
- how the US gradually approaches and then surpasses the UK, setting the stage for the ''American Century''.
- the often unanticipated consequences of wars.
- interruptions and scars left by [business cycle](business_cycle) recessions and depressions.

```{code-cell} ipython3
---
mystnb:
  figure:
    caption: GDP per Capita, 1500-2000 (UK and US)
    name: gdppc_ukus
tags: [hide-input]
---
fig, ax = plt.subplots(dpi=300, figsize=(10, 6))

cntry = ['GBR', 'USA']
ax = draw_interp_plots(gdppc[cntry].loc[1500:2000],
    'International $\'s','Year',
    color_mapping, code_to_name, 2, True, ax)

ylim = ax.get_ylim()[1]

# Create a list of data points=
events = [
    Event((1651, 1651), ylim + ylim*0.15, 
          'Navigation Act (UK)\n(1651)', 
          'tab:orange', 1),
    Event((1765, 1791), ylim + ylim*0.15, 
          'American Revolution\n(1765-1791)',
          color_mapping['USA'], 1),
    Event((1760, 1840), ylim + ylim*0.6, 
          'Industrial Revolution\n(1760-1840)', 
          'grey', 1.08),
    Event((1848, 1850), ylim + ylim*1.1, 
          'Repeal of Navigation Act (UK)\n(1849)', 
          'tab:blue', 1.14),
    Event((1861, 1865), ylim + ylim*1.8, 
          'American Civil War\n(1861-1865)', 
          color_mapping['USA'], 1.21),
    Event((1914, 1918), ylim + ylim*0.15, 
          'WW 1\n(1914-1918)', 
          'tab:red', 1),
    Event((1929, 1939), ylim + ylim*0.6, 
          'the Great Depression\n(1929–1939)', 
          'grey', 1.08),
    Event((1939, 1945), ylim + ylim*1.1, 
          'WW 2\n(1939-1945)', 
          'tab:red', 1.14)
]

# Draw events
draw_events(events, ax)
plt.show()
```

+++ {"user_expressions": []}

## The industrialized world

Now we'll construct some graphs of interest to geopolitical historians like Adam Tooze.

We'll focus on total Gross Domestic Product (GDP) (as a proxy for ''national geopolitical-military power'') rather than focusing on GDP per capita (as a proxy for living standards).

```{code-cell} ipython3
data = pd.read_excel("datasets/mpd2020.xlsx", sheet_name='Full data')
data.set_index(['countrycode', 'year'], inplace=True)
data['gdp'] = data['gdppc'] * data['pop']
gdp = data['gdp'].unstack('countrycode')
```

+++ {"user_expressions": []}

### Early industrialization (1820 to 1940)

We first visualize the trend of China, the Former Soviet Union, Japan, the UK and the US.

The most notable trend is the rise of the US, surpassing the UK in the 1860s and China in the 1880s.

The growth continued until the large dip in the 1930s when the Great Depression hit.

Meanwhile, Russia experienced significant setbacks during World War I and recovered significantly after the February Revolution.

```{code-cell} ipython3
---
mystnb:
  figure:
    caption: GDP in the early industrialization era
    name: gdp1
---
fig, ax = plt.subplots(dpi=300)
ax = fig.gca()
cntry = ['CHN', 'SUN', 'JPN', 'GBR', 'USA']
start_year, end_year = (1820, 1945)
ax = draw_interp_plots(gdp[cntry].loc[start_year:end_year],
    'International $\'s','Year',
    color_mapping, code_to_name, 2, False, ax)
```

+++ {"user_expressions": []}

## Constructing a plot similar to Tooze's
In this section we describe  how we have constructed a version of the striking figure from  chapter 1 of {cite}`Tooze_2014` that we discussed at the start of this lecture.

Let's first define a collection of countries that consist of the British Empire (BEM) so we can replicate that series in  Tooze's chart.

```{code-cell} ipython3
BEM = ['GBR', 'IND', 'AUS', 'NZL', 'CAN', 'ZAF']
gdp['BEM'] = gdp[BEM].loc[start_year-1:end_year].interpolate(method='index').sum(axis=1) # Interpolate incomplete time-series
```

+++ {"user_expressions": []}

Let's take a look at the aggregation that represents the British Empire.

```{code-cell} ipython3
gdp['BEM'].plot() # The first year is np.nan due to interpolation
```

```{code-cell} ipython3
code_to_name
```

+++ {"user_expressions": []}

Now let's assemble our series and get ready to plot them.

```{code-cell} ipython3
# Define colour mapping and name for BEM
color_mapping['BEM'] = color_mapping['GBR']  # Set the color to be the same as Great Britain
# Add British Empire to code_to_name
bem = pd.DataFrame(["British Empire"], index=["BEM"], columns=['country'])
bem.index.name = 'countrycode'
code_to_name = pd.concat([code_to_name, bem])
```

```{code-cell} ipython3
fig, ax = plt.subplots(dpi=300)
ax = fig.gca()
cntry = ['DEU', 'USA', 'SUN', 'BEM', 'FRA', 'JPN']
start_year, end_year = (1821, 1945)
ax = draw_interp_plots(gdp[cntry].loc[start_year:end_year],
    'Real GDP in 2011 $\'s','Year',
    color_mapping, code_to_name, 2, False, ax)
plt.savefig("./_static/lecture_specific/long_run_growth/tooze_ch1_graph.png", dpi=300, bbox_inches='tight')
plt.show()
```

+++ {"user_expressions": []}

At the start of this lecture, we noted  how US GDP came from "nowhere" at the start of the 19th century to rival and then overtake the GDP of the British Empire
by the end of the 19th century, setting the geopolitical stage for the "American (twentieth) century".

Let's move forward in time and start roughly where Tooze's graph stopped after World War II.

In the spirit of Tooze's chapter 1 analysis, doing this will provide some information about geopolitical realities today.

### The modern era (1950 to 2020)

The following graph displays how quickly China has grown, especially since the late 1970s.

```{code-cell} ipython3
---
mystnb:
  figure:
    caption: GDP in the modern era
    name: gdp2
---
fig, ax = plt.subplots(dpi=300)
ax = fig.gca()
cntry = ['CHN', 'SUN', 'JPN', 'GBR', 'USA']
start_year, end_year = (1950, 2020)
ax = draw_interp_plots(gdp[cntry].loc[start_year:end_year],
    'International $\'s','Year',
    color_mapping, code_to_name, 2, False, ax)
```

+++ {"user_expressions": []}

It is tempting to compare this graph with  figure  {numref}`gdp1` that showed the US overtaking the UK near the start of the "American Century", a version of the graph featured in chapter 1 of  {cite}`Tooze_2014`.

## Regional analysis

We often want to study historical experiences of countries outside the club of "World Powers".

Fortunately, the [Maddison Historical Statistics](https://www.rug.nl/ggdc/historicaldevelopment/maddison/) dataset also includes regional aggregations

```{code-cell} ipython3
data = pd.read_excel("datasets/mpd2020.xlsx", sheet_name='Regional data', header=(0,1,2), index_col=0)
data.columns = data.columns.droplevel(level=2)
```

+++ {"user_expressions": []}

We can save the raw data in a more convenient format to build a single table of regional GDP per capita

```{code-cell} ipython3
regionalgdppc = data['gdppc_2011'].copy()
regionalgdppc.index = pd.to_datetime(regionalgdppc.index, format='%Y')
```

+++ {"user_expressions": []}

Let's interpolate based on time to fill in any gaps in the dataset for the purpose of plotting

```{code-cell} ipython3
regionalgdppc.interpolate(method='time', inplace=True)
```

+++ {"user_expressions": []}

and record a dataset of world GDP per capita

```{code-cell} ipython3
worldgdppc = regionalgdppc['World GDP pc']
```

```{code-cell} ipython3
---
mystnb:
  figure:
    caption: World GDP per capita
    name: world_gdppc
---
fig = plt.figure(dpi=300)
ax = fig.gca()
ax = worldgdppc.plot(
    ax = ax,
    xlabel='Year',
    ylabel='2011 US$',
)
```

+++ {"user_expressions": []}

Looking more closely, let's compare the time series for `Western Offshoots` and `Sub-Saharan Africa` and more broadly at a number of different regions around the world.

Again we see the divergence of the West from the rest of the world after the industrial revolution and the convergence of the world after the 1950s

```{code-cell} ipython3
---
mystnb:
  figure:
    caption: Regional GDP per capita
    name: region_gdppc
---
fig = plt.figure(dpi=300)
ax = fig.gca()
line_styles = ['-', '--', ':', '-.', '.', 'o', '-', '--', '-']
ax = regionalgdppc.plot(ax = ax, style=line_styles)
ax.set_yscale('log')
plt.legend(loc='lower center', 
ncol=3, bbox_to_anchor=[0.5, -0.4])
plt.show()
```<|MERGE_RESOLUTION|>--- conflicted
+++ resolved
@@ -164,13 +164,8 @@
 color_mapping = {country: color for country, color in zip(country_names, colors)}
 ```
 
-<<<<<<< HEAD
-## GDP plots
-=======
-+++ {"user_expressions": []}
 
 ## GPD plots
->>>>>>> 103a2902
 
 Looking at the United Kingdom we can first confirm we are using the correct country code
 
