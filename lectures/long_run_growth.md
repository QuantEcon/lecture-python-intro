---
jupytext:
  text_representation:
    extension: .md
    format_name: myst
    format_version: 0.13
    jupytext_version: 1.14.1
kernelspec:
  display_name: Python 3 (ipykernel)
  language: python
  name: python3
---

+++ {"user_expressions": []}

# Long Run Growth

```{contents} Contents
:depth: 2
```

## Overview

This lecture looks at different growth trajectories across countries over the long term. 

While some countries have experienced long term rapid growth across that last hundred years, others have not. 

```{admonition} TODO
write an introduction
```

```{code-cell} ipython3
import pandas as pd
import os
import matplotlib as mpl
import matplotlib.pyplot as plt
import numpy as np
```

```{code-cell} ipython3
data = pd.read_excel("datasets/mpd2020.xlsx", sheet_name='Full data')
data.set_index(['countrycode', 'year'], inplace=True)
```

```{code-cell} ipython3
gdppc = data['gdppc'].unstack('countrycode')
```

```{code-cell} ipython3
gdppc
```

```{code-cell} ipython3
fig = plt.figure(dpi=110)
gdppc['GBR'].interpolate().plot(ax = fig.gca())
```

```{code-cell} ipython3
fig = plt.figure(dpi=110)
gdppc['GBR'].plot(ax = fig.gca())
```

```{code-cell} ipython3
fig = plt.figure(dpi=110)
gdppc[['USA', 'GBR', 'CHN']].plot(ax = fig.gca())
```

```{code-cell} ipython3
fig = plt.figure(dpi=110)
gdppc[['AUS', 'ARG']].plot(ax = fig.gca())
```

```{code-cell} ipython3
fig = plt.figure(dpi=110)
gdppc[['AUS', 'NZL']].plot(ax = fig.gca())
```

```{code-cell} ipython3
fig = plt.figure(dpi=110)
gdppc[['CHN']].plot(ax = fig.gca())
```

```{code-cell} ipython3
gdppc[['CHN']]
```

```{code-cell} ipython3
fig = plt.figure(dpi=110)
gdppc[['CHN', 'GBR']].interpolate().plot(ax = fig.gca())
```

```{code-cell} ipython3
fig = plt.figure(dpi=110)
gdppc[['CHN', 'GBR']][0:500].interpolate().plot(ax=fig.gca())
```

+++ {"user_expressions": []}

<<<<<<< HEAD
## Regional Analysis

```{code-cell} ipython3
data = pd.read_excel("datasets/mpd2020.xlsx", sheet_name='Regional data', header=(0,1,2), index_col=0)
data.columns = data.columns.droplevel(level=2)
```

```{code-cell} ipython3
regionalgdppc = data['gdppc_2011'].copy()
regionalgdppc.index = pd.to_datetime(regionalgdppc.index, format='%Y')
```

```{code-cell} ipython3
regionalgdppc.interpolate(method='time', inplace=True)
```

```{code-cell} ipython3
worldgdppc = regionalgdppc['World GDP pc']
```

```{code-cell} ipython3
fig = plt.figure(dpi=110)
ax = worldgdppc.plot(
    ax = fig.gca(),
    title='World GDP per capita',
    xlabel='Year',
    ylabel='2011 US$',
)
```

```{code-cell} ipython3
fig = plt.figure(dpi=110)
regionalgdppc[['Western Offshoots', 'Sub-Sahara Africa']].plot(ax = fig.gca())
```

```{code-cell} ipython3
fig = plt.figure(dpi=200)
line_styles = ['-', '--', ':', '-.', '.', 'o']  # TODO: Improve this
ax = regionalgdppc.plot(ax = fig.gca(), style=line_styles)
plt.legend(loc='center left', bbox_to_anchor=(1.0, 0.5))
```

```{code-cell} ipython3

```

```{code-cell} ipython3

```

```{code-cell} ipython3

```

```{code-cell} ipython3

```

```{code-cell} ipython3

```

The following code reads in the data into a pandas data frame.

```{code-cell} ipython3
wbi = pd.read_csv("datasets/GDP_per_capita_world_bank.csv")
```

+++ {"user_expressions": []}

## Comparison of GDP between different Income Groups

=======
>>>>>>> 534a0d89
A few countries from different Income Groups where chosen to compare the GDP at a more targeted level. GDP of countries from all income groups were compared. 

```{list-table}
:header-rows: 1

* - High Income
  - Upper middle income
  - Lower middle income
  - Low income
* - USA
  - China
  - India
  - Congo
* - Canada
  - Brazil
  - Pakistan
  - Uganda
* - Australia
  - Fiji
  - Bangladesh
  - Yemen
* - Japan
  - Jamaica
  - Vietnam
  - Afghanistan
```

### Plot for all countries

We compare time series graphs of all the countries in the list. The clear separation between high income countries and other groups are clearly seen. It seems at first glance that other income groups probably have similar economies. Let's look at that further in the following sections.

```{code-cell} ipython3
# USA, Canada, Australia, Japan, China, Brazil, Fiji, Jamaica, India, Pakistan, Bangladesh, Vietnam, Congo, Uganda, Yemen, Afghanistan
country_list = ['USA', 'CAN', 'AUS', 'JPN', 'CHN', 'BRA', 'FJI', 'JAM', 'IND', 'PAK', 'BGD', 'VNM', 'COD', 'UGA', 'YEM', 'AFG']
```

```{code-cell} ipython3
def filter_country_list_data(dataframe, country_list):
    wbi_cl = dataframe.loc[dataframe['Country Code'].isin(country_list)]
    wbi_cl = wbi_cl.drop(['Country Name' , 'Indicator Name', 'Indicator Code'], axis=1)
    wbi_cl = wbi_cl.transpose()
    wbi_cl = wbi_cl.rename(columns=wbi_cl.iloc[0])
    wbi_cl = wbi_cl.drop(wbi_cl.index[0])
    return wbi_cl
```

```{code-cell} ipython3
wbi_country_filtered = filter_country_list_data(wbi, country_list)
ax = wbi_country_filtered.plot()
ax.set_xlabel("year")
ax.set_ylabel("GDP per capita (current US$) ")
```

+++ {"user_expressions": []}

### Plot for Upper middle and lower middle income groups

Now, we compare the time-series graphs of GDP per capita for  upper middle and lower middle income group countries, taking one country from each group. China and Pakistan was chosen as they are from the same region. 
On analysing the graph, the difference is quite striking from 90s onwards. But also expected, as during that time China opened up for trade and labour. 
<<<<<<< HEAD
It can be concluded that, further inspection reveals the economies are vastly different in the present time, unlike what the previous graph was suggesting.
=======
It can be concluded that, further inspection reveals the economies are vastly different in the present time, unlike what the previous graph was suggesting. 
>>>>>>> 534a0d89

```{code-cell} ipython3
# China, Pakistan (Upper middle income and lower middle income)
country_list_umi_lmi = ['CHN', 'PAK']
wbi_filtered_umi_lmi = filter_country_list_data(wbi, country_list_umi_lmi)
ax = wbi_filtered_umi_lmi.plot()
ax.set_xlabel("year")
ax.set_ylabel("GDP per capita (current US$) ")
```

<<<<<<< HEAD
+++ {"user_expressions": []}

=======
>>>>>>> 534a0d89
### Plot for lower middle income

Here, we compare the time-series graphs of GDP per capita for two lower middle income group countries. Keeping Pakistan fixed in our set, we chose Vietnam as the second country. Apart from its turbulent past, its comeback from it and a steady growing economy qualifies it to be in this set. 
From the graph, we can see that Vietnam has done quite well from around 1990 onwards, and has quite surpassed Pakistan. We can also conclude that countries in the same income groups can be also be quite different.

```{code-cell} ipython3
# Vietnam, Pakistan (Lower middle income)
country_list_lmi = ['VNM', 'PAK']
wbi_filtered_lmi = filter_country_list_data(wbi, country_list_lmi)
ax = wbi_filtered_lmi.plot()
ax.set_xlabel("year")
ax.set_ylabel("GDP per capita (current US$) ")
```

<<<<<<< HEAD
+++ {"user_expressions": []}

=======
>>>>>>> 534a0d89
### Plot for lower middle income and low income

Finally, we compare time-series graphs of GDP per capita between a lower middle income country and a low income country. Again, keeping Pakistan fixed in our set as a lower middle income country, we choose Democratic Republic of Congo as our second country from a low income group. Congo is chosen for no particular reason apart from its unstable political atmoshpere and a dwindling economy. 
On comapring we see quite a bit of difference between these countries. With Pakistan's GDP per capita being almost four times as much. Further strengthning our assumption that countries from different income groups can be quite different.

```{code-cell} ipython3
# Pakistan, Congo (Lower middle income, low income)
country_list_lmi_li = ['PAK', 'COD']
wbi_filtered_lmi = filter_country_list_data(wbi, country_list_lmi_li)
ax = wbi_filtered_lmi.plot()
ax.set_xlabel("year")
ax.set_ylabel("GDP per capita (current US$) ")
```

+++ {"user_expressions": []}

## Histogram comparison between 1960, 1990, 2020

<<<<<<< HEAD
We compare histograms of the **log** of GDP per capita for the years 1960, 1990 and 2020 for around 170 countries. The years have been chosen to give sufficient time gap between the histograms. We see that the overall plot is shifting towards right, denoting the upward trend in GDP per capita worldwide. And also, the overall distribution is becoming more Gaussian. Which indicates that the economies have gotten more uniform over the years. Economic disparities are getting lesser possibly because of globalisation, technological advancements, better use of resources etc.
=======
We compare histograms of the **log** of GDP per capita for the years 1960, 1990 and 2020 for around 170 countries. The years have been chosen to give sufficient time gap between the histograms. We see that the overall plot is shifting towards right, denoting the upward trend in GDP per capita worldwide. And also, the overall distribution is becoming more Gaussian. Which indicates that the economies have gotten more uniform over the years. Economic disparities are getting lesser possibly because of globalisation, technological advancements, better use of resources etc. 
>>>>>>> 534a0d89

```{code-cell} ipython3
def get_log_hist(data, years):
    filtered_data = data.filter(items=['Country Code', years[0], years[1], years[2]])
    log_gdp = filtered_data.iloc[:,1:].transform(lambda x: np.log(x))
    max_log_gdp = log_gdp.max(numeric_only=True).max()
    min_log_gdp = log_gdp.min(numeric_only=True).min()
    log_gdp.hist(bins=16, range=[min_log_gdp, max_log_gdp])
```

```{code-cell} ipython3
## All countries
wbiall = wbi.drop(['Country Name' , 'Indicator Name', 'Indicator Code'], axis=1)
get_log_hist(wbiall, ['1960', '1990', '2020'])
```

```{code-cell} ipython3

```<|MERGE_RESOLUTION|>--- conflicted
+++ resolved
@@ -96,7 +96,6 @@
 
 +++ {"user_expressions": []}
 
-<<<<<<< HEAD
 ## Regional Analysis
 
 ```{code-cell} ipython3
@@ -169,8 +168,6 @@
 
 ## Comparison of GDP between different Income Groups
 
-=======
->>>>>>> 534a0d89
 A few countries from different Income Groups where chosen to compare the GDP at a more targeted level. GDP of countries from all income groups were compared. 
 
 ```{list-table}
@@ -230,11 +227,7 @@
 
 Now, we compare the time-series graphs of GDP per capita for  upper middle and lower middle income group countries, taking one country from each group. China and Pakistan was chosen as they are from the same region. 
 On analysing the graph, the difference is quite striking from 90s onwards. But also expected, as during that time China opened up for trade and labour. 
-<<<<<<< HEAD
-It can be concluded that, further inspection reveals the economies are vastly different in the present time, unlike what the previous graph was suggesting.
-=======
 It can be concluded that, further inspection reveals the economies are vastly different in the present time, unlike what the previous graph was suggesting. 
->>>>>>> 534a0d89
 
 ```{code-cell} ipython3
 # China, Pakistan (Upper middle income and lower middle income)
@@ -245,11 +238,6 @@
 ax.set_ylabel("GDP per capita (current US$) ")
 ```
 
-<<<<<<< HEAD
-+++ {"user_expressions": []}
-
-=======
->>>>>>> 534a0d89
 ### Plot for lower middle income
 
 Here, we compare the time-series graphs of GDP per capita for two lower middle income group countries. Keeping Pakistan fixed in our set, we chose Vietnam as the second country. Apart from its turbulent past, its comeback from it and a steady growing economy qualifies it to be in this set. 
@@ -264,11 +252,6 @@
 ax.set_ylabel("GDP per capita (current US$) ")
 ```
 
-<<<<<<< HEAD
-+++ {"user_expressions": []}
-
-=======
->>>>>>> 534a0d89
 ### Plot for lower middle income and low income
 
 Finally, we compare time-series graphs of GDP per capita between a lower middle income country and a low income country. Again, keeping Pakistan fixed in our set as a lower middle income country, we choose Democratic Republic of Congo as our second country from a low income group. Congo is chosen for no particular reason apart from its unstable political atmoshpere and a dwindling economy. 
@@ -287,11 +270,7 @@
 
 ## Histogram comparison between 1960, 1990, 2020
 
-<<<<<<< HEAD
-We compare histograms of the **log** of GDP per capita for the years 1960, 1990 and 2020 for around 170 countries. The years have been chosen to give sufficient time gap between the histograms. We see that the overall plot is shifting towards right, denoting the upward trend in GDP per capita worldwide. And also, the overall distribution is becoming more Gaussian. Which indicates that the economies have gotten more uniform over the years. Economic disparities are getting lesser possibly because of globalisation, technological advancements, better use of resources etc.
-=======
 We compare histograms of the **log** of GDP per capita for the years 1960, 1990 and 2020 for around 170 countries. The years have been chosen to give sufficient time gap between the histograms. We see that the overall plot is shifting towards right, denoting the upward trend in GDP per capita worldwide. And also, the overall distribution is becoming more Gaussian. Which indicates that the economies have gotten more uniform over the years. Economic disparities are getting lesser possibly because of globalisation, technological advancements, better use of resources etc. 
->>>>>>> 534a0d89
 
 ```{code-cell} ipython3
 def get_log_hist(data, years):
