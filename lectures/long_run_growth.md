---
jupytext:
  text_representation:
    extension: .md
    format_name: myst
    format_version: 0.13
    jupytext_version: 1.14.4
kernelspec:
  display_name: Python 3 (ipykernel)
  language: python
  name: python3
---

+++ {"user_expressions": []}

# Economic Growth Evidence

## Overview

Adam Tooze's account of the geopolitical precedents and antecedents of World War I  includes a comparison of how  National Gross National Products of European Great Powers had evolved during the 70 years preceding 1914 (see chapter 1 of {cite}`Tooze_2014`).

We report a version of Tooze's graph later in this lecture.

Looking at his graph and how it set the geopolitical stage for "the American (20th) century" naturally 
tempts one to want a counterpart to his graph for 2014 or later.

As we'll see, reasoning just by analogy, this graph perhaps set the stage for an "XXX (21st) century", where you get to fill in a country for our XXX.

As we gather data to construct those two graphs, we'll also study growth experiences for a number of countries for time horizons extending as far back as possible.

These graphs will portray how the "Industrial Revolution" began in Britain in the late 18th century, then migrated to one country after another.  

In a nutshell, this  lecture records  growth trajectories of various  countries over long time periods. 

While some countries have experienced long term rapid growth across that has lasted a hundred years, others have not. 


Since populations differ across country and within a country vary over time, it will
be interesting to describe both total GNP and GNP per capita as it evolves within a country.

First let's import the packages needed to explore what the data says about long run growth.

This lecture  growth trajectories of various  countries over long time periods. 

While some countries have experienced long term rapid growth across that has lasted a hundred years, others have not. 

First let's import the packages needed to explore what the data says about long run growth.

```{code-cell} ipython3
import pandas as pd
import os
import matplotlib as mpl
import matplotlib.pyplot as plt
import numpy as np
from collections import namedtuple
from matplotlib.lines import Line2D
```

+++ {"user_expressions": []}

## Setting up

+++ {"user_expressions": []}

A project initiated by [Angus Maddison](https://en.wikipedia.org/wiki/Angus_Maddison) has collected many historical time series that study economic growth. 

We can use the [Maddison Historical Statistics](https://www.rug.nl/ggdc/historicaldevelopment/maddison/) to look at many different countries, including some countries dating back to the first century. 

```{tip}
The data can be downloaded from [this webpage](https://www.rug.nl/ggdc/historicaldevelopment/maddison/) and clicking on the `Latest Maddison Project Release`. In this lecture we use the [Maddison Project Database 2020](https://www.rug.nl/ggdc/historicaldevelopment/maddison/releases/maddison-project-database-2020) using the `Excel` Format.
```

If you don't want to fetch the data file from [Maddison Historical Statistics](https://www.rug.nl/ggdc/historicaldevelopment/maddison/) you can download the file directly {download}`datasets/mpd2020.xlsx`.

```{code-cell} ipython3
data = pd.read_excel("datasets/mpd2020.xlsx", sheet_name='Full data')
data
```

+++ {"user_expressions": []}

We can see that this dataset contains GDP per capita (gdppc) and population (pop) for many countries and years.

Let's look at how many and which countries are available in this dataset

```{code-cell} ipython3
len(data.country.unique())
```

+++ {"user_expressions": []}

We can now explore some of the 169 countries that are available. 

Let's loop over each country to understand which years are available for each country

```{code-cell} ipython3
cntry_years = []
for cntry in data.country.unique():
    cy_data = data[data.country == cntry]['year']
    ymin, ymax = cy_data.min(), cy_data.max()
    cntry_years.append((cntry, ymin, ymax))
cntry_years = pd.DataFrame(cntry_years, columns=['country', 'Min Year', 'Max Year']).set_index('country')
cntry_years
```

+++ {"user_expressions": []}

You can query this dataframe for each country of interest such as `Australia` by using `.loc`

```{code-cell} ipython3
cntry_years.loc['Australia']
```

+++ {"user_expressions": []}

Let us now reshape the original data into some convenient variables to enable quicker access to countries time series data.

We can build a useful mapping between country code's and country names in this dataset

```{code-cell} ipython3
code_to_name = data[['countrycode','country']].drop_duplicates().reset_index(drop=True).set_index(['countrycode'])
```

+++ {"user_expressions": []}

Then we can quickly focus on GDP per capita (gdp)

```{code-cell} ipython3
data
```

```{code-cell} ipython3
import matplotlib.pyplot as plt
import matplotlib.cm as cm
import numpy as np

country_names = data['countrycode']

# Generate a colormap with the number of colors matching the number of countries
colors = cm.Dark2(np.linspace(0, 0.8, len(country_names)))

# Create a dictionary to map each country to its corresponding color
color_mapping = {country: color for country, color in zip(country_names, colors)}
```

```{code-cell} ipython3
gdppc = data.set_index(['countrycode','year'])['gdppc']
gdppc = gdppc.unstack('countrycode')
```

```{code-cell} ipython3
gdppc
```

+++ {"user_expressions": []}

Looking at the United Kingdom we can first confirm we are using the correct country code

```{code-cell} ipython3
---
mystnb:
  figure:
    caption: GDP per Capita (GBR)
    name: gdppc_gbr1
    width: 500px
---
fig, ax = plt.subplots(dpi=300)
cntry = 'GBR'
_ = gdppc[cntry].plot(
    ax = fig.gca(),
    ylabel = 'International $\'s',
    xlabel = 'Year',
    linestyle='-',
    color=color_mapping['GBR'])
```

+++ {"user_expressions": []}

We can see that the data is non-continuous for longer periods in the early part of this millennium, so we could choose to interpolate to get a continuous line plot.

Here we use dashed lines to indicate interpolated trends

```{code-cell} ipython3
---
mystnb:
  figure:
    caption: GDP per Capita (GBR)
    name: gdppc_gbr2
---
fig, ax = plt.subplots(dpi=300)
cntry = 'GBR'
ax.plot(gdppc[cntry].interpolate(),
        linestyle='--',
        lw=2,
        color=color_mapping[cntry])

ax.plot(gdppc[cntry],
        linestyle='-',
        lw=2,
        color=color_mapping[cntry])
ax.set_ylabel('International $\'s')
ax.set_xlabel('Year')
plt.show()
```

+++ {"user_expressions": []}

We can now put this into a function to generate plots for a list of countries

```{code-cell} ipython3
def draw_interp_plots(series, ylabel, xlabel, color_mapping, code_to_name, lw, logscale, ax):

    for i, c in enumerate(cntry):
        # Get the interpolated data
        df_interpolated = series[c].interpolate(limit_area='inside')
        interpolated_data = df_interpolated[series[c].isnull()]

        # Plot the interpolated data with dashed lines
        ax.plot(interpolated_data,
                linestyle='--',
                lw=lw,
                alpha=0.7,
                color=color_mapping[c])

        # Plot the non-interpolated data with solid lines
        ax.plot(series[c],
                linestyle='-',
                lw=lw,
                color=color_mapping[c],
                alpha=0.8,
                label=code_to_name.loc[c]['country'])
        
        if logscale == True:
            ax.set_yscale('log')
    
    # Draw the legend outside the plot
    ax.legend(loc='lower center', ncol=5, bbox_to_anchor=[0.5, -0.25])
    ax.set_ylabel(ylabel)
    ax.set_xlabel(xlabel)
    
    return ax
```

+++ {"user_expressions": []}

:::{note}
[International Dollars](https://en.wikipedia.org/wiki/International_dollar) are a hypothetical unit of currency that has the same purchasing power parity that the U.S. Dollar has in the United States at any given time. They are also known as Geary–Khamis dollars (GK Dollars).
:::

As you can see from this chart economic growth started in earnest in the 18th century and continued for the next two hundred years. 

How does this compare with other countries' growth trajectories? 

Let's look at the United States (USA), United Kingdom (GBR), and China (CHN)

```{code-cell} ipython3
---
mystnb:
  figure:
    caption: GDP per Capita (China, UK, USA)
    name: gdppc_comparison
---
# Define the namedtuple for the events
Event = namedtuple('Event', ['year_range', 'y_text', 'text', 'color', 'ymax'])

fig, ax = plt.subplots(dpi=300, figsize=(10, 6))

cntry = ['CHN', 'GBR', 'USA']
ax = draw_interp_plots(gdppc[cntry].loc[1500:],
    'International $\'s','Year',
    color_mapping, code_to_name, 2, False, ax)

# Define the parameters for the events and the text
ylim = ax.get_ylim()[1]
b_params = {'color':'grey', 'alpha': 0.2}
t_params = {'fontsize': 9, 
            'va':'center', 'ha':'center'}

# Create a list of events to annotate
events = [
    Event((1650, 1652), ylim + ylim*0.04, 
          'the Navigation Act\n(1651)',
          color_mapping['GBR'], 1),
    Event((1655, 1684), ylim + ylim*0.13, 
          'Closed-door Policy\n(1655-1684)', 
          color_mapping['CHN'], 1.1),
    Event((1848, 1850), ylim + ylim*0.22,
          'the Repeal of Navigation Act\n(1849)', 
          color_mapping['GBR'], 1.18),
    Event((1765, 1791), ylim + ylim*0.04, 
          'American Revolution\n(1765-1791)', 
          color_mapping['USA'], 1),
    Event((1760, 1840), ylim + ylim*0.13, 
          'Industrial Revolution\n(1760-1840)', 
          'grey', 1.1),
    Event((1929, 1939), ylim + ylim*0.04, 
          'the Great Depression\n(1929–1939)', 
          'grey', 1),
    Event((1978, 1979), ylim + ylim*0.13, 
          'Reform and Opening-up\n(1978-1979)', 
          color_mapping['CHN'], 1.1)
]

def draw_events(events, ax):
    # Iterate over events and add annotations and vertical lines
    for event in events:
        event_mid = sum(event.year_range)/2
        ax.text(event_mid, 
                event.y_text, event.text, 
                color=event.color, **t_params)
        ax.axvspan(*event.year_range, color=event.color, alpha=0.2)
        ax.axvline(event_mid, ymin=1, 
        ymax=event.ymax, color=event.color, 
        linestyle='-', clip_on=False, alpha=0.15)
        
# Draw events
draw_events(events, ax)
plt.show()
```

+++ {"user_expressions": []}

The preceding graph of percapita GDP strikingly reveals how the spread of the industrial revolution has over time gradually lifted the living standards of substantial
groups of people  

- Most of the growth happened in the past 150 years after the industrial revolution.
- Percapita GDP's in the  UK and the US, on the one hand, and in China, on the other, diverged  from 1820 to 1940.
- The gap has closed  rapidly after 1950 and especially after the late 1970s.
- These outcomes reflect complicated combinations of technological and economic-policy factors that students of economic growth try to understand and quantify

+++ {"user_expressions": []}

It is fascinating to see  China's GDP per capita levels from 1500 through to the 1970s.

Notice the long period of declining GDP per capital levels from the 1700s until the early 20th century.

Thus, the graph indicates 

- A long  economic downturn and stagnation after the Closed-door Policy by the Qing government
- China's very different experience than the UK's after the onset of   the industrial revolution in the UK
- How the Self-Strengthening Movement seemed mostly to help China to grow
- How stunning have been the growth achievements of Modern Chinese economic policies by the PRC that culminated with its late 1970s Reform and Opening-up

```{code-cell} ipython3
---
mystnb:
  figure:
    caption: GDP per Capita (China)
    name: gdppc_china
---
fig, ax = plt.subplots(dpi=300, figsize=(10, 6))

cntry = ['CHN']
ax = draw_interp_plots(gdppc[cntry].loc[1600:2000],
    'International $\'s','Year',
    color_mapping, code_to_name, 2, True, ax)

ylim = ax.get_ylim()[1]

events = [
Event((1655, 1684), ylim + ylim*0.06, 
      'Closed-door Policy\n(1655-1684)', 
      'tab:orange', 1),
Event((1760, 1840), ylim + ylim*0.06, 
      'Industrial Revolution\n(1760-1840)', 
      'grey', 1),
Event((1839, 1842), ylim + ylim*0.2, 
      'First Opium War\n(1839–1842)', 
      'tab:red', 1.07),
Event((1861, 1895), ylim + ylim*0.4, 
      'Self-Strengthening Movement\n(1861–1895)', 
      'tab:blue', 1.14),
Event((1939, 1945), ylim + ylim*0.06, 
      'WW 2\n(1939-1945)', 
      'tab:red', 1),
Event((1948, 1950), ylim + ylim*0.23, 
      'Founding of PRC\n(1949)', 
      color_mapping['CHN'], 1.08),
Event((1958, 1962), ylim + ylim*0.5, 
      'Great Leap Forward\n(1958-1962)', 
      'tab:orange', 1.18),
Event((1978, 1979), ylim + ylim*0.7, 
      'Reform and Opening-up\n(1978-1979)', 
      'tab:blue', 1.24)
]

# Draw events
draw_events(events, ax)
plt.show()
```

+++ {"user_expressions": []}

In the following graph, please watch for 
- impact of trade policy (Navigation Act)
- productivity changes brought by the industrial revolution
- how the US gradually approaches and then  surpasses the UK, setting the stage for the ``American Century''
- the  often unanticipated consequenes of Wars 
- interruptions and scars left by business cycle recessions and depressions

```{code-cell} ipython3
---
mystnb:
  figure:
    caption: GDP per Capita (UK and US)
    name: gdppc_ukus
---
fig, ax = plt.subplots(dpi=300, figsize=(10, 6))

cntry = ['GBR', 'USA']
ax = draw_interp_plots(gdppc[cntry].loc[1500:2000],
    'International $\'s','Year',
    color_mapping, code_to_name, 2, True, ax)

ylim = ax.get_ylim()[1]

# Create a list of data points=
events = [
    Event((1651, 1651), ylim + ylim*0.15, 
          'Navigation Act (UK)\n(1651)', 
          'tab:orange', 1),
    Event((1765, 1791), ylim + ylim*0.15, 
          'American Revolution\n(1765-1791)',
          color_mapping['USA'], 1),
    Event((1760, 1840), ylim + ylim*0.6, 
          'Industrial Revolution\n(1760-1840)', 
          'grey', 1.08),
    Event((1848, 1850), ylim + ylim*1.1, 
          'Repeal of Navigation Act (UK)\n(1849)', 
          'tab:blue', 1.14),
    Event((1861, 1865), ylim + ylim*1.8, 
          'American Civil War\n(1861-1865)', 
          color_mapping['USA'], 1.21),
    Event((1914, 1918), ylim + ylim*0.15, 
          'WW 1\n(1914-1918)', 
          'tab:red', 1),
    Event((1929, 1939), ylim + ylim*0.6, 
          'the Great Depression\n(1929–1939)', 
          'grey', 1.08),
    Event((1939, 1945), ylim + ylim*1.1, 
          'WW 2\n(1939-1945)', 
          'tab:red', 1.14)
]

# Draw events
draw_events(events, ax)
plt.show()
```

+++ {"user_expressions": []}

## The industrialized world

Now we'll construct some graphs of interest to geopolitical historians like Adam Tooze.

We'll focus on  total Gross Domestic Product (GDP)  (as a proxy for ``national geopolitical-military power'') rather than focusing on GDP per capita (as a proxy for living standards).

```{code-cell} ipython3
data = pd.read_excel("datasets/mpd2020.xlsx", sheet_name='Full data')
data.set_index(['countrycode', 'year'], inplace=True)
data['gdp'] = data['gdppc'] * data['pop']
gdp = data['gdp'].unstack('countrycode')
```

+++ {"user_expressions": []}

### Early industralization (1820 to 1940)


Gross Domestic Product

```{code-cell} ipython3
---
mystnb:
  figure:
    caption: GDP
    name: gdp1
---
fig, ax = plt.subplots(dpi=300)
ax = fig.gca()
cntry = ['CHN', 'SUN', 'JPN', 'GBR', 'USA']
start_year, end_year = (1820, 1940)
ax = draw_interp_plots(gdp[cntry].loc[start_year:end_year],
    'International $\'s','Year',
    color_mapping, code_to_name, 2, False, ax)
```

+++ {"user_expressions": []}

GDP per Capita

```{code-cell} ipython3
---
mystnb:
  figure:
    caption: GDP per Capita
    name: gdppc1
---
fig, ax = plt.subplots(dpi=300)
ax = fig.gca()
cntry = ['CHN', 'SUN', 'JPN', 'GBR', 'USA']
start_year, end_year = (1820, 1940)
ax = draw_interp_plots(gdppc[cntry].loc[start_year:end_year],
    'International $\'s','Year',
    color_mapping, code_to_name, 2, False, ax)
```

+++ {"user_expressions": []}

### The modern era (1970 to 2018)

Gross Domestic Product (GDP)

```{code-cell} ipython3
---
mystnb:
  figure:
    caption: GDP
    name: gdp2
---
fig, ax = plt.subplots(dpi=300)
ax = fig.gca()
cntry = ['CHN', 'SUN', 'JPN', 'USA']
start_year, end_year = (1970, 2020)
ax = draw_interp_plots(gdp[cntry].loc[start_year:end_year],
    'International $\'s','Year',
    color_mapping, code_to_name, 2, False, ax)
```

+++ {"user_expressions": []}

GDP per Capita

```{code-cell} ipython3
---
mystnb:
  figure:
    caption: GDP per Capita
    name: gdppc2
---
fig, ax = plt.subplots(dpi=300)
ax = fig.gca()
cntry = ['CHN', 'SUN', 'JPN', 'USA']
start_year, end_year = (1970, 2020)
ax = draw_interp_plots(gdppc[cntry].loc[start_year:end_year],
    'International $\'s','Year',
    color_mapping, code_to_name, 2, False, ax)
```

+++ {"user_expressions": []}

<<<<<<< HEAD
## Regional analysis
(TODO: Write descriptions for this section)
=======
## Regional Analysis
>>>>>>> 22caa3d8

We often want to study historical experiences of countries outside the club of "World Powers".

Fortunately, the [Maddison Historical Statistics](https://www.rug.nl/ggdc/historicaldevelopment/maddison/) dataset also includes regional aggregations

```{code-cell} ipython3
data = pd.read_excel("datasets/mpd2020.xlsx", sheet_name='Regional data', header=(0,1,2), index_col=0)
data.columns = data.columns.droplevel(level=2)
```

+++ {"user_expressions": []}

We can save the raw data in a more convenient format to build a single table of regional GDP per capita

```{code-cell} ipython3
regionalgdppc = data['gdppc_2011'].copy()
regionalgdppc.index = pd.to_datetime(regionalgdppc.index, format='%Y')
```

+++ {"user_expressions": []}

Let us interpolate based on time to fill in any gaps in the dataset for the purpose of plotting

```{code-cell} ipython3
regionalgdppc.interpolate(method='time', inplace=True)
```

+++ {"user_expressions": []}

and record a dataset of world GDP per capita

```{code-cell} ipython3
worldgdppc = regionalgdppc['World GDP pc']
```

```{code-cell} ipython3
fig = plt.figure(dpi=300)
ax = fig.gca()
ax = worldgdppc.plot(
    ax = ax,
    title='World GDP per capita',
    xlabel='Year',
    ylabel='2011 US$',
)
```

+++ {"user_expressions": []}

Looking more closely, let us compare the time series for `Western Offshoots` and `Sub-Saharan Africa`

+++ {"user_expressions": []}

and more broadly at a number of different regions around the world

```{code-cell} ipython3
fig = plt.figure(dpi=300)
ax = fig.gca()
line_styles = ['-', '--', ':', '-.', '.', 'o', '-', '--', '-']
ax = regionalgdppc.plot(ax = ax, style=line_styles)
ax.set_yscale('log')
plt.legend(loc='lower center', 
ncol=3, bbox_to_anchor=[0.5, -0.4])
plt.show()
```<|MERGE_RESOLUTION|>--- conflicted
+++ resolved
@@ -549,12 +549,7 @@
 
 +++ {"user_expressions": []}
 
-<<<<<<< HEAD
-## Regional analysis
-(TODO: Write descriptions for this section)
-=======
 ## Regional Analysis
->>>>>>> 22caa3d8
 
 We often want to study historical experiences of countries outside the club of "World Powers".
 
