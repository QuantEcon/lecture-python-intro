---
jupytext:
  text_representation:
    extension: .md
    format_name: myst
    format_version: 0.13
    jupytext_version: 1.14.4
kernelspec:
  display_name: Python 3 (ipykernel)
  language: python
  name: python3
---

+++ {"user_expressions": []}

# Economic Growth Evidence

## Overview

Adam Tooze's account of the geopolitical precedents and antecedents of World War I  includes a comparison of how Gross National Products of European Great Powers had evolved during the 70 years preceding 1914 (see chapter 1 of {cite}`Tooze_2014`).

We report a version of Tooze's graph later in this lecture.

Looking at his graph and how it set the geopolitical stage for "the American (20th) century" naturally 
tempts one to want a counterpart to his graph for 2014 or later.

As we'll see, reasoning just by analogy, this graph perhaps set the stage for an "XXX (21st) century", where you get to fill in a country for our XXX.

As we gather data to construct those two graphs, we'll also study growth experiences for a number of countries for time horizons extending as far back as possible.

These graphs will portray how the "Industrial Revolution" began in Britain in the late 18th century, then migrated to one country after another.  

In a nutshell, this  lecture records  growth trajectories of various  countries over long time periods. 

While some countries have experienced long term rapid growth across that has lasted a hundred years, others have not. 

Since populations differ across country and within a country vary over time, it will
be interesting to describe both total GDP and GDP per capita as it evolves within a country.

First let's import the packages needed to explore what the data says about long run growth

```{code-cell} ipython3
import pandas as pd
import os
import matplotlib as mpl
import matplotlib.pyplot as plt
import matplotlib.cm as cm
import numpy as np
from collections import namedtuple
from matplotlib.lines import Line2D
```

<<<<<<< HEAD
+++ {"user_expressions": []}

## Setting up

+++ {"user_expressions": []}

=======
>>>>>>> 64e740a7
A project initiated by [Angus Maddison](https://en.wikipedia.org/wiki/Angus_Maddison) has collected many historical time series that study economic growth. 

We can use the [Maddison Historical Statistics](https://www.rug.nl/ggdc/historicaldevelopment/maddison/) to look at many different countries, including some countries dating back to the first century. 

```{tip}
The data can be downloaded from [this webpage](https://www.rug.nl/ggdc/historicaldevelopment/maddison/) by clicking on the `Latest Maddison Project Release`. 

Here we use the [Maddison Project Database 2020](https://www.rug.nl/ggdc/historicaldevelopment/maddison/releases/maddison-project-database-2020) in `Excel` format.
```

If you don't want to fetch the data file from [Maddison Historical Statistics](https://www.rug.nl/ggdc/historicaldevelopment/maddison/) you can download the file directly {download}`datasets/mpd2020.xlsx`.

```{code-cell} ipython3
data = pd.read_excel("datasets/mpd2020.xlsx", sheet_name='Full data')
data
```

+++ {"user_expressions": []}

We can see that this dataset contains GDP per capita (gdppc) and population (pop) for many countries and years.

Let's look at how many and which countries are available in this dataset

```{code-cell} ipython3
len(data.country.unique())
```

+++ {"user_expressions": []}

We can now explore some of the 169 countries that are available. 

Let's loop over each country to understand which years are available for each country

```{code-cell} ipython3
cntry_years = []
for cntry in data.country.unique():
    cy_data = data[data.country == cntry]['year']
    ymin, ymax = cy_data.min(), cy_data.max()
    cntry_years.append((cntry, ymin, ymax))
cntry_years = pd.DataFrame(cntry_years, columns=['country', 'Min Year', 'Max Year']).set_index('country')
cntry_years
```

+++ {"user_expressions": []}

Let's now reshape the original data into some convenient variables to enable quicker access to countries time series data.

We can build a useful mapping between country code's and country names in this dataset

```{code-cell} ipython3
code_to_name = data[['countrycode','country']].drop_duplicates().reset_index(drop=True).set_index(['countrycode'])
```

+++ {"user_expressions": []}

Then we can quickly focus on GDP per capita (gdp)

```{code-cell} ipython3
data
```

```{code-cell} ipython3
gdppc = data.set_index(['countrycode','year'])['gdppc']
gdppc = gdppc.unstack('countrycode')
```

```{code-cell} ipython3
gdppc
```

Now we create a color mapping between country codes and colors for consistency

```{code-cell} ipython3
country_names = data['countrycode']

# Generate a colormap with the number of colors matching the number of countries
colors = cm.Dark2(np.linspace(0, 0.8, len(country_names)))

# Create a dictionary to map each country to its corresponding color
color_mapping = {country: color for country, color in zip(country_names, colors)}
```

+++ {"user_expressions": []}

Looking at the United Kingdom we can first confirm we are using the correct country code

```{code-cell} ipython3
---
mystnb:
  figure:
    caption: GDP per Capita (GBR)
    name: gdppc_gbr1
    width: 500px
---
fig, ax = plt.subplots(dpi=300)
cntry = 'GBR'
_ = gdppc[cntry].plot(
    ax = fig.gca(),
    ylabel = 'International $\'s',
    xlabel = 'Year',
    linestyle='-',
    color=color_mapping['GBR'])
```

+++ {"user_expressions": []}

:::{note}
[International Dollars](https://en.wikipedia.org/wiki/International_dollar) are a hypothetical unit of currency that has the same purchasing power parity that the U.S. Dollar has in the United States at any given time. They are also known as Geary–Khamis dollars (GK Dollars).
:::

We can see that the data is non-continuous for longer periods in the early part of this millennium, so we could choose to interpolate to get a continuous line plot.

Here we use dashed lines to indicate interpolated trends

```{code-cell} ipython3
---
mystnb:
  figure:
    caption: GDP per Capita (GBR)
    name: gdppc_gbr2
---
fig, ax = plt.subplots(dpi=300)
cntry = 'GBR'
ax.plot(gdppc[cntry].interpolate(),
        linestyle='--',
        lw=2,
        color=color_mapping[cntry])

ax.plot(gdppc[cntry],
        linestyle='-',
        lw=2,
        color=color_mapping[cntry])
ax.set_ylabel('International $\'s')
ax.set_xlabel('Year')
plt.show()
```

+++ {"user_expressions": []}

We can now put this into a function to generate plots for a list of countries

```{code-cell} ipython3
def draw_interp_plots(series, ylabel, xlabel, color_mapping, code_to_name, lw, logscale, ax):

    for i, c in enumerate(cntry):
        # Get the interpolated data
        df_interpolated = series[c].interpolate(limit_area='inside')
        interpolated_data = df_interpolated[series[c].isnull()]

        # Plot the interpolated data with dashed lines
        ax.plot(interpolated_data,
                linestyle='--',
                lw=lw,
                alpha=0.7,
                color=color_mapping[c])

        # Plot the non-interpolated data with solid lines
        ax.plot(series[c],
                linestyle='-',
                lw=lw,
                color=color_mapping[c],
                alpha=0.8,
                label=code_to_name.loc[c]['country'])
        
        if logscale == True:
            ax.set_yscale('log')
    
    # Draw the legend outside the plot
    ax.legend(loc='lower center', ncol=5, bbox_to_anchor=[0.5, -0.25])
    ax.set_ylabel(ylabel)
    ax.set_xlabel(xlabel)
    
    return ax
```

+++ {"user_expressions": []}

As you can see from this chart economic growth started in earnest in the 18th century and continued for the next two hundred years. 

How does this compare with other countries' growth trajectories? 

Let's look at the United States (USA), United Kingdom (GBR), and China (CHN)

```{code-cell} ipython3
---
mystnb:
  figure:
    caption: GDP per Capita, 1500- (China, UK, USA)
    name: gdppc_comparison
tags: [hide-input]
---
# Define the namedtuple for the events
Event = namedtuple('Event', ['year_range', 'y_text', 'text', 'color', 'ymax'])

fig, ax = plt.subplots(dpi=300, figsize=(10, 6))

cntry = ['CHN', 'GBR', 'USA']
ax = draw_interp_plots(gdppc[cntry].loc[1500:],
    'International $\'s','Year',
    color_mapping, code_to_name, 2, False, ax)

# Define the parameters for the events and the text
ylim = ax.get_ylim()[1]
b_params = {'color':'grey', 'alpha': 0.2}
t_params = {'fontsize': 9, 
            'va':'center', 'ha':'center'}

# Create a list of events to annotate
events = [
    Event((1650, 1652), ylim + ylim*0.04, 
          'the Navigation Act\n(1651)',
          color_mapping['GBR'], 1),
    Event((1655, 1684), ylim + ylim*0.13, 
          'Closed-door Policy\n(1655-1684)', 
          color_mapping['CHN'], 1.1),
    Event((1848, 1850), ylim + ylim*0.22,
          'the Repeal of Navigation Act\n(1849)', 
          color_mapping['GBR'], 1.18),
    Event((1765, 1791), ylim + ylim*0.04, 
          'American Revolution\n(1765-1791)', 
          color_mapping['USA'], 1),
    Event((1760, 1840), ylim + ylim*0.13, 
          'Industrial Revolution\n(1760-1840)', 
          'grey', 1.1),
    Event((1929, 1939), ylim + ylim*0.04, 
          'the Great Depression\n(1929–1939)', 
          'grey', 1),
    Event((1978, 1979), ylim + ylim*0.13, 
          'Reform and Opening-up\n(1978-1979)', 
          color_mapping['CHN'], 1.1)
]

def draw_events(events, ax):
    # Iterate over events and add annotations and vertical lines
    for event in events:
        event_mid = sum(event.year_range)/2
        ax.text(event_mid, 
                event.y_text, event.text, 
                color=event.color, **t_params)
        ax.axvspan(*event.year_range, color=event.color, alpha=0.2)
        ax.axvline(event_mid, ymin=1, 
        ymax=event.ymax, color=event.color, 
        linestyle='-', clip_on=False, alpha=0.15)
        
# Draw events
draw_events(events, ax)
plt.show()
```

+++ {"user_expressions": []}

The preceding graph of percapita GDP strikingly reveals how the spread of the industrial revolution has over time gradually lifted the living standards of substantial
groups of people  

- Most of the growth happened in the past 150 years after the industrial revolution.
- Percapita GDP's in the  UK and the US, on the one hand, and in China, on the other, diverged  from 1820 to 1940.
- The gap has closed  rapidly after 1950 and especially after the late 1970s.
- These outcomes reflect complicated combinations of technological and economic-policy factors that students of economic growth try to understand and quantify

+++ {"user_expressions": []}

It is fascinating to see  China's GDP per capita levels from 1500 through to the 1970s.

<<<<<<< HEAD
Notice the long period of declining GDP per capital levels from the 1700s until the early 20th century.

Thus, the graph indicates 
=======
### Early Industralization (1820 to 1940)
>>>>>>> 64e740a7

- A long  economic downturn and stagnation after the Closed-door Policy by the Qing government
- China's very different experience than the UK's after the onset of   the industrial revolution in the UK
- How the Self-Strengthening Movement seemed mostly to help China to grow
- How stunning have been the growth achievements of Modern Chinese economic policies by the PRC that culminated with its late 1970s Reform and Opening-up

```{code-cell} ipython3
---
mystnb:
  figure:
    caption: GDP per Capita, 1500-2000 (China)
    name: gdppc_china
tags: [hide-input]
---
fig, ax = plt.subplots(dpi=300, figsize=(10, 6))

cntry = ['CHN']
ax = draw_interp_plots(gdppc[cntry].loc[1600:2000],
    'International $\'s','Year',
    color_mapping, code_to_name, 2, True, ax)

ylim = ax.get_ylim()[1]

events = [
Event((1655, 1684), ylim + ylim*0.06, 
      'Closed-door Policy\n(1655-1684)', 
      'tab:orange', 1),
Event((1760, 1840), ylim + ylim*0.06, 
      'Industrial Revolution\n(1760-1840)', 
      'grey', 1),
Event((1839, 1842), ylim + ylim*0.2, 
      'First Opium War\n(1839–1842)', 
      'tab:red', 1.07),
Event((1861, 1895), ylim + ylim*0.4, 
      'Self-Strengthening Movement\n(1861–1895)', 
      'tab:blue', 1.14),
Event((1939, 1945), ylim + ylim*0.06, 
      'WW 2\n(1939-1945)', 
      'tab:red', 1),
Event((1948, 1950), ylim + ylim*0.23, 
      'Founding of PRC\n(1949)', 
      color_mapping['CHN'], 1.08),
Event((1958, 1962), ylim + ylim*0.5, 
      'Great Leap Forward\n(1958-1962)', 
      'tab:orange', 1.18),
Event((1978, 1979), ylim + ylim*0.7, 
      'Reform and Opening-up\n(1978-1979)', 
      'tab:blue', 1.24)
]

# Draw events
draw_events(events, ax)
plt.show()
```

We can also look at the United States (USA) and United Kingdom (GBR) in more detail

In the following graph, please watch for 
- impact of trade policy (Navigation Act)
- productivity changes brought by the industrial revolution
- how the US gradually approaches and then  surpasses the UK, setting the stage for the ``American Century''
- the  often unanticipated consequenes of wars 
- interruptions and scars left by  {ref}`business cycle<mc1_ex_1>` recessions and depressions

```{code-cell} ipython3
---
mystnb:
  figure:
    caption: GDP per Capita, 1500-2000 (UK and US)
    name: gdppc_ukus
tags: [hide-input]
---
fig, ax = plt.subplots(dpi=300, figsize=(10, 6))

cntry = ['GBR', 'USA']
ax = draw_interp_plots(gdppc[cntry].loc[1500:2000],
    'International $\'s','Year',
    color_mapping, code_to_name, 2, True, ax)

ylim = ax.get_ylim()[1]

# Create a list of data points=
events = [
    Event((1651, 1651), ylim + ylim*0.15, 
          'Navigation Act (UK)\n(1651)', 
          'tab:orange', 1),
    Event((1765, 1791), ylim + ylim*0.15, 
          'American Revolution\n(1765-1791)',
          color_mapping['USA'], 1),
    Event((1760, 1840), ylim + ylim*0.6, 
          'Industrial Revolution\n(1760-1840)', 
          'grey', 1.08),
    Event((1848, 1850), ylim + ylim*1.1, 
          'Repeal of Navigation Act (UK)\n(1849)', 
          'tab:blue', 1.14),
    Event((1861, 1865), ylim + ylim*1.8, 
          'American Civil War\n(1861-1865)', 
          color_mapping['USA'], 1.21),
    Event((1914, 1918), ylim + ylim*0.15, 
          'WW 1\n(1914-1918)', 
          'tab:red', 1),
    Event((1929, 1939), ylim + ylim*0.6, 
          'the Great Depression\n(1929–1939)', 
          'grey', 1.08),
    Event((1939, 1945), ylim + ylim*1.1, 
          'WW 2\n(1939-1945)', 
          'tab:red', 1.14)
]

# Draw events
draw_events(events, ax)
plt.show()
```

+++ {"user_expressions": []}

## The industrialized world

Now we'll construct some graphs of interest to geopolitical historians like Adam Tooze.

We'll focus on  total Gross Domestic Product (GDP)  (as a proxy for ''national geopolitical-military power'') rather than focusing on GDP per capita (as a proxy for living standards).

```{code-cell} ipython3
data = pd.read_excel("datasets/mpd2020.xlsx", sheet_name='Full data')
data.set_index(['countrycode', 'year'], inplace=True)
data['gdp'] = data['gdppc'] * data['pop']
gdp = data['gdp'].unstack('countrycode')
```

+++ {"user_expressions": []}

### Early industralization (1820 to 1940)


<<<<<<< HEAD
We first visualize the trend of China, the Former Soviet Union, Japan, the UK and the US.

The most notable trend is the rise of the US, surpassing the UK in the 1860s and China in the 1880s.
=======
## Other Interesting Plots
>>>>>>> 64e740a7

The growth continued until the large dip in the 1930s when the Great Depression hit.

Meanwhile, Russia experienced significant setbacks during World War I and recovered significantly after the February Revolution.

```{code-cell} ipython3
---
mystnb:
  figure:
    caption: GDP in the early industralization era
    name: gdp1
---
fig, ax = plt.subplots(dpi=300)
ax = fig.gca()
cntry = ['CHN', 'SUN', 'JPN', 'GBR', 'USA']
start_year, end_year = (1820, 1940)
ax = draw_interp_plots(gdp[cntry].loc[start_year:end_year],
    'International $\'s','Year',
    color_mapping, code_to_name, 2, False, ax)
```

<<<<<<< HEAD
+++ {"user_expressions": []}

### The modern era (1950 to 2020)

As history repeats itself, the rapid growth in modern China is now challenging the economic hegemony of the US 
=======
China (CHN) then followed a very similar growth story from the 1980s through to current day China.
>>>>>>> 64e740a7

```{code-cell} ipython3
---
mystnb:
  figure:
    caption: GDP in the modern era
    name: gdp2
---
fig, ax = plt.subplots(dpi=300)
ax = fig.gca()
cntry = ['CHN', 'SUN', 'JPN', 'GBR', 'USA']
start_year, end_year = (1950, 2020)
ax = draw_interp_plots(gdp[cntry].loc[start_year:end_year],
    'International $\'s','Year',
    color_mapping, code_to_name, 2, False, ax)
```

<<<<<<< HEAD
+++ {"user_expressions": []}

=======
>>>>>>> 64e740a7
## Regional Analysis

We often want to study historical experiences of countries outside the club of "World Powers".

Fortunately, the [Maddison Historical Statistics](https://www.rug.nl/ggdc/historicaldevelopment/maddison/) dataset also includes regional aggregations

```{code-cell} ipython3
data = pd.read_excel("datasets/mpd2020.xlsx", sheet_name='Regional data', header=(0,1,2), index_col=0)
data.columns = data.columns.droplevel(level=2)
```

<<<<<<< HEAD
+++ {"user_expressions": []}

=======
>>>>>>> 64e740a7
We can save the raw data in a more convenient format to build a single table of regional GDP per capita

```{code-cell} ipython3
regionalgdppc = data['gdppc_2011'].copy()
regionalgdppc.index = pd.to_datetime(regionalgdppc.index, format='%Y')
```

<<<<<<< HEAD
+++ {"user_expressions": []}

Let's interpolate based on time to fill in any gaps in the dataset for the purpose of plotting
=======
Let us interpolate based on time to fill in any gaps in the dataset for the purpose of plotting
>>>>>>> 64e740a7

```{code-cell} ipython3
regionalgdppc.interpolate(method='time', inplace=True)
```

<<<<<<< HEAD
+++ {"user_expressions": []}

=======
>>>>>>> 64e740a7
and record a dataset of world GDP per capita

```{code-cell} ipython3
worldgdppc = regionalgdppc['World GDP pc']
```

```{code-cell} ipython3
---
mystnb:
  figure:
    caption: World GDP per capita
    name: world_gdppc
---

fig = plt.figure(dpi=300)
ax = fig.gca()
ax = worldgdppc.plot(
    ax = ax,
    xlabel='Year',
    ylabel='2011 US$',
)
```

<<<<<<< HEAD
+++ {"user_expressions": []}

Looking more closely, let's compare the time series for `Western Offshoots` and `Sub-Saharan Africa` and more broadly at a number of different regions around the world

Again we see the divergence of the West from the rest of the world after the industrial revolution and the convergence of the world after the 1950s
=======
Looking more closely, let us compare the time series for `Western Offshoots` and `Sub-Saharan Africa`

```{code-cell} ipython3
fig = plt.figure(dpi=300)
ax = fig.gca()
regionalgdppc[['Western Offshoots', 'Sub-Sahara Africa']].plot(ax = ax)
ax.legend(loc='lower center', ncol=2, bbox_to_anchor=[0.5, -0.26])
plt.show()
```

and more broadly at a number of different regions around the world
>>>>>>> 64e740a7

```{code-cell} ipython3
---
mystnb:
  figure:
    caption: Regional GDP per capita
    name: region_gdppc
---

fig = plt.figure(dpi=300)
ax = fig.gca()
line_styles = ['-', '--', ':', '-.', '.', 'o', '-', '--', '-']
ax = regionalgdppc.plot(ax = ax, style=line_styles)
ax.set_yscale('log')
plt.legend(loc='lower center', 
ncol=3, bbox_to_anchor=[0.5, -0.4])
plt.show()
```<|MERGE_RESOLUTION|>--- conflicted
+++ resolved
@@ -50,15 +50,8 @@
 from matplotlib.lines import Line2D
 ```
 
-<<<<<<< HEAD
-+++ {"user_expressions": []}
-
 ## Setting up
 
-+++ {"user_expressions": []}
-
-=======
->>>>>>> 64e740a7
 A project initiated by [Angus Maddison](https://en.wikipedia.org/wiki/Angus_Maddison) has collected many historical time series that study economic growth. 
 
 We can use the [Maddison Historical Statistics](https://www.rug.nl/ggdc/historicaldevelopment/maddison/) to look at many different countries, including some countries dating back to the first century. 
@@ -322,13 +315,9 @@
 
 It is fascinating to see  China's GDP per capita levels from 1500 through to the 1970s.
 
-<<<<<<< HEAD
 Notice the long period of declining GDP per capital levels from the 1700s until the early 20th century.
 
 Thus, the graph indicates 
-=======
-### Early Industralization (1820 to 1940)
->>>>>>> 64e740a7
 
 - A long  economic downturn and stagnation after the Closed-door Policy by the Qing government
 - China's very different experience than the UK's after the onset of   the industrial revolution in the UK
@@ -462,14 +451,9 @@
 
 ### Early industralization (1820 to 1940)
 
-
-<<<<<<< HEAD
 We first visualize the trend of China, the Former Soviet Union, Japan, the UK and the US.
 
 The most notable trend is the rise of the US, surpassing the UK in the 1860s and China in the 1880s.
-=======
-## Other Interesting Plots
->>>>>>> 64e740a7
 
 The growth continued until the large dip in the 1930s when the Great Depression hit.
 
@@ -491,15 +475,10 @@
     color_mapping, code_to_name, 2, False, ax)
 ```
 
-<<<<<<< HEAD
-+++ {"user_expressions": []}
 
 ### The modern era (1950 to 2020)
 
 As history repeats itself, the rapid growth in modern China is now challenging the economic hegemony of the US 
-=======
-China (CHN) then followed a very similar growth story from the 1980s through to current day China.
->>>>>>> 64e740a7
 
 ```{code-cell} ipython3
 ---
@@ -517,11 +496,6 @@
     color_mapping, code_to_name, 2, False, ax)
 ```
 
-<<<<<<< HEAD
-+++ {"user_expressions": []}
-
-=======
->>>>>>> 64e740a7
 ## Regional Analysis
 
 We often want to study historical experiences of countries outside the club of "World Powers".
@@ -533,11 +507,6 @@
 data.columns = data.columns.droplevel(level=2)
 ```
 
-<<<<<<< HEAD
-+++ {"user_expressions": []}
-
-=======
->>>>>>> 64e740a7
 We can save the raw data in a more convenient format to build a single table of regional GDP per capita
 
 ```{code-cell} ipython3
@@ -545,23 +514,12 @@
 regionalgdppc.index = pd.to_datetime(regionalgdppc.index, format='%Y')
 ```
 
-<<<<<<< HEAD
-+++ {"user_expressions": []}
-
 Let's interpolate based on time to fill in any gaps in the dataset for the purpose of plotting
-=======
-Let us interpolate based on time to fill in any gaps in the dataset for the purpose of plotting
->>>>>>> 64e740a7
 
 ```{code-cell} ipython3
 regionalgdppc.interpolate(method='time', inplace=True)
 ```
 
-<<<<<<< HEAD
-+++ {"user_expressions": []}
-
-=======
->>>>>>> 64e740a7
 and record a dataset of world GDP per capita
 
 ```{code-cell} ipython3
@@ -585,25 +543,9 @@
 )
 ```
 
-<<<<<<< HEAD
-+++ {"user_expressions": []}
-
 Looking more closely, let's compare the time series for `Western Offshoots` and `Sub-Saharan Africa` and more broadly at a number of different regions around the world
 
 Again we see the divergence of the West from the rest of the world after the industrial revolution and the convergence of the world after the 1950s
-=======
-Looking more closely, let us compare the time series for `Western Offshoots` and `Sub-Saharan Africa`
-
-```{code-cell} ipython3
-fig = plt.figure(dpi=300)
-ax = fig.gca()
-regionalgdppc[['Western Offshoots', 'Sub-Sahara Africa']].plot(ax = ax)
-ax.legend(loc='lower center', ncol=2, bbox_to_anchor=[0.5, -0.26])
-plt.show()
-```
-
-and more broadly at a number of different regions around the world
->>>>>>> 64e740a7
 
 ```{code-cell} ipython3
 ---
