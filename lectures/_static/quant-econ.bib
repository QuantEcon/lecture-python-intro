--- conflicted
+++ resolved
@@ -3,7 +3,6 @@
 Note: Extended Information (like abstracts, doi, url's etc.) can be found in quant-econ-extendedinfo.bib file in _static/
 ###
 
-<<<<<<< HEAD
 @article{chambers1996theory,
 	title={A theory of commodity price fluctuations},
 	author={Chambers, Marcus J and Bailey, Roy E},
@@ -68,7 +67,6 @@
   publisher={National Acad Sciences}
 }
 
-=======
 @article{samuelson1958exact,
   title={An exact consumption-loan model of interest with or without the social contrivance of money},
   author={Samuelson, Paul A},
@@ -81,7 +79,6 @@
 }
 
 
->>>>>>> 2045e815
 @article{sargent2023economic,
   title={Economic Networks: Theory and Computation},
   author={Sargent, Thomas J and Stachurski, John},
