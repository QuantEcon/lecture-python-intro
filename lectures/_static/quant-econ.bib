###
QuantEcon Bibliography File used in conjuction with sphinxcontrib-bibtex package
Note: Extended Information (like abstracts, doi, url's etc.) can be found in quant-econ-extendedinfo.bib file in _static/
###

<<<<<<< HEAD
@book{sargent2002big,
  title={The Big Problem of Small Change},
  author={Sargent, Thomas J and Velde, Fran{\c{c}}ois R},
  year={2002},
  publisher={Princeton University Press},
  address = {Princeton, New Jersey}
}
  
@book{sargent2013rational,
  title={Rational Expectations and Inflation},
  author={Sargent, Thomas J},
  year={2013},
  publisher={Princeton University Press},
   address = {Princeton, New Jersey}
}


=======
@book{cochrane2023fiscal,
  title={The Fiscal Theory of the Price Level},
  author={Cochrane, John H},
  year={2023},
  publisher={Princeton University Press},
  address={Princeton, New Jersey}
}
>>>>>>> 87cadb97

@incollection{sargent1982ends,
  title={The ends of four big inflations},
  author={Sargent, Thomas J},
  booktitle={Inflation: Causes and effects},
  editor = {Hall, Robert E},
  pages={41--98},
  year={1982},
  publisher={University of Chicago Press}
}

@misc{Tooze_2014,
  title={The Deluge: The Great War, America and the Remaking of the Global Order, 1916--1931},
  author = {Adam Tooze},
  address = {New York},
  publisher = {Viking},
  year = {2014}
}



@article{chambers1996theory,
	title={A theory of commodity price fluctuations},
	author={Chambers, Marcus J and Bailey, Roy E},
	journal={Journal of Political Economy},
	volume={104},
	number={5},
	pages={924--957},
	year={1996},
	publisher={The University of Chicago Press}
}

@article{deaton1996competitive,
	title={Competitive storage and commodity price dynamics},
	author={Deaton, Angus and Laroque, Guy},
	journal={Journal of Political Economy},
	volume={104},
	number={5},
	pages={896--923},
	year={1996}
}


@article{deaton1992on,
	title={On the behavior of commodity prices},
	author={Deaton, Angus and Laroque, Guy},
	journal={The Review of Economic Studies},
	year={1992},
	volume={59},
	pages={1--23}
}

@article{scheinkman1983simple,
  title={A simple competitive model with production and storage},
  author={Scheinkman, Jose A and Schechtman, Jack},
  journal={The Review of Economic Studies},
  volume={50},
  number={3},
  pages={427--441},
  year={1983},
  publisher={Wiley-Blackwell}
}

@article{wright1982economic,
  title={The economic role of commodity storage},
  author={Wright, Brian D and Williams, Jeffrey C},
  journal={The Economic Journal},
  volume={92},
  number={367},
  pages={596--614},
  year={1982},
  publisher={JSTOR}
}

@article{samuelson1971stochastic,
  title={Stochastic speculative price},
  author={Samuelson, Paul A},
  journal={Proceedings of the National Academy of Sciences},
  volume={68},
  number={2},
  pages={335--337},
  year={1971},
  publisher={National Acad Sciences}
}

@article{samuelson1958exact,
  title={An exact consumption-loan model of interest with or without the social contrivance of money},
  author={Samuelson, Paul A},
  journal={Journal of political economy},
  volume={66},
  number={6},
  pages={467--482},
  year={1958},
  publisher={The University of Chicago Press}
}


@article{sargent2023economic,
  title={Economic Networks: Theory and Computation},
  author={Sargent, Thomas J and Stachurski, John},
  journal={arXiv preprint arXiv:2203.11972},
  year={2023}
}


@article{Orcutt_Winokur_69,
  author    = {Guy H. Orcutt and Herbert S. Winokur},
  journal   = {Econometrica},
  number    = {1},
  pages     = {1--14},
  publisher = {[Wiley, Econometric Society]},
  title     = {First Order Autoregression: Inference, Estimation, and Prediction},
  urldate   = {2022-06-25},
  volume    = {37},
  year      = {1969}
}

@article{hurwicz1950least,
  title   = {Least squares bias in time series},
  author  = {Hurwicz, Leonid},
  journal = {Statistical inference in dynamic economic models},
  volume  = {10},
  pages   = {365--383},
  year    = {1950}
}

@article{wecker1979predicting,
  title     = {Predicting the turning points of a time series},
  author    = {Wecker, William E},
  journal   = {Journal of business},
  pages     = {35--50},
  year      = {1979},
  publisher = {JSTOR}
}

@book{Chadhuri_Mukerjee_88,
  title     = {Randomized Response: Theory and Technique},
  author    = {A Chadhuri and R Mukerjee},
  year      = {1988},
  publisher = {Marcel Dekker},
  address   = {New York}
}

@article{warner1965randomized,
  title     = {Randomized response: A survey technique for eliminating evasive answer bias},
  author    = {Warner, Stanley L},
  journal   = {Journal of the American Statistical Association},
  volume    = {60},
  number    = {309},
  pages     = {63--69},
  year      = {1965},
  publisher = {Taylor \& Francis}
}


@article{ljungqvist1993unified,
  title     = {A unified approach to measures of privacy in randomized response models: A utilitarian perspective},
  author    = {Ljungqvist, Lars},
  journal   = {Journal of the American Statistical Association},
  volume    = {88},
  number    = {421},
  pages     = {97--103},
  year      = {1993},
  publisher = {Taylor \& Francis}
}

@article{lanke1976degree,
  title     = {On the degree of protection in randomized interviews},
  author    = {Lanke, Jan},
  journal   = {International Statistical Review/Revue Internationale de Statistique},
  pages     = {197--203},
  year      = {1976},
  publisher = {JSTOR}
}


@article{leysieffer1976respondent,
  title     = {Respondent jeopardy and optimal designs in randomized response models},
  author    = {Leysieffer, Frederick W and Warner, Stanley L},
  journal   = {Journal of the American Statistical Association},
  volume    = {71},
  number    = {355},
  pages     = {649--656},
  year      = {1976},
  publisher = {Taylor \& Francis}
}


@article{anderson1976estimation,
  title     = {Estimation of a proportion through randomized response},
  author    = {Anderson, Harald},
  journal   = {International Statistical Review/Revue Internationale de Statistique},
  pages     = {213--217},
  year      = {1976},
  publisher = {JSTOR}
}

@article{fligner1977comparison,
  title     = {A comparison of two randomized response survey methods with consideration for the level of respondent protection},
  author    = {Fligner, Michael A and Policello, George E and Singh, Jagbir},
  journal   = {Communications in Statistics-Theory and Methods},
  volume    = {6},
  number    = {15},
  pages     = {1511--1524},
  year      = {1977},
  publisher = {Taylor \& Francis}
}

@article{greenberg1977respondent,
  title     = {Respondent hazards in the unrelated question randomized response model},
  author    = {Greenberg, Bernard G and Kuebler, Roy R and Abernathy, James R and Horvitz, Daniel G},
  journal   = {Journal of Statistical Planning and Inference},
  volume    = {1},
  number    = {1},
  pages     = {53--60},
  year      = {1977},
  publisher = {Elsevier}
}


@article{greenberg1969unrelated,
  title     = {The unrelated question randomized response model: Theoretical framework},
  author    = {Greenberg, Bernard G and Abul-Ela, Abdel-Latif A and Simmons, Walt R and Horvitz, Daniel G},
  journal   = {Journal of the American Statistical Association},
  volume    = {64},
  number    = {326},
  pages     = {520--539},
  year      = {1969},
  publisher = {Taylor \& Francis}
}

@article{lanke1975choice,
  title     = {On the choice of the unrelated question in Simmons' version of randomized response},
  author    = {Lanke, Jan},
  journal   = {Journal of the American Statistical Association},
  volume    = {70},
  number    = {349},
  pages     = {80--83},
  year      = {1975},
  publisher = {Taylor \& Francis}
}



@article{schmid2010,
  title     = {Dynamic mode decomposition of numerical and experimental data},
  author    = {Schmid, Peter J},
  journal   = {Journal of fluid mechanics},
  volume    = {656},
  pages     = {5--28},
  year      = {2010},
  publisher = {Cambridge University Press}
}


@article{apostolakis1990,
  title     = {The concept of probability in safety assessments of technological systems},
  author    = {Apostolakis, George},
  journal   = {Science},
  volume    = {250},
  number    = {4986},
  pages     = {1359--1364},
  year      = {1990},
  publisher = {American Association for the Advancement of Science}
}


@unpublished{Greenfield_Sargent_1993,
  author = {Moses A Greenfield and Thomas J Sargent},
  title  = {A Probabilistic Analysis of a Catastrophic Transuranic Waste Hoise Accident at the WIPP},
  year   = {1993},
  month  = {June},
  note   = {Environmental Evaluation Group, Albuquerque, New Mexico},
  url    = {http://www.tomsargent.com/research/EEG-53.pdf}
}

@article{Ardron_2018,
  title   = {Lognormal approximations of fault tree uncertainty distributions},
  author  = {El-Shanawany, Ashraf Ben and Ardron, Keith H and Walker, Simon P},
  journal = {Risk Analysis},
  volume  = {38},
  number  = {8},
  pages   = {1576--1584},
  year    = {2018}
}



@article{Groves_73,
  author  = {Groves, T.},
  year    = {1973},
  title   = {Incentives in teams},
  journal = {Econometrica},
  volume  = {41},
  pages   = {617-631}
}

@article{Clarke_71,
  author  = {Clarke, E.},
  year    = { 1971},
  title   = {Multipart pricing of public goods},
  journal = {Public Choice},
  volume  = {8},
  pages   = {19-33}
}

@article{Vickrey_61,
  author  = {Vickrey, W.},
  year    = {1961},
  title   = {Counterspeculation, auctions, and competitive sealed tenders},
  journal = {Journal of Finance},
  volume  = {16},
  pages   = {8-37}
}




@article{Phelan_Townsend_91,
  author   = {Christopher Phelan and Robert M. Townsend},
  title    = {{Computing Multi-Period, Information-Constrained Optima}},
  journal  = {Review of Economic Studies},
  year     = 1991,
  volume   = {58},
  number   = {5},
  pages    = {853-881},
  month    = {},
  keywords = {},
  doi      = {},
  abstract = {This paper presents a detailed theoretical derivation and justification for methods used to compute solutions to a multi-period (including infinite-period), continuum-agent, unobservedeffort economy. Actual solutions are displayed illustrating cross-sectional variability in consumption and labour effort in the population at a point in time and variability for a typical individual over time. The optimal tradeoff between insurance and incentives is explored and the issue of excess variability is addressed by consideration of the analogue full-information economy and various restricted-contracting regimes.},
  url      = {https://ideas.repec.org/a/oup/restud/v58y1991i5p853-881..html}
}


@article{Spear_Srivastava_87,
  author   = {Stephen E. Spear and Sanjay Srivastava},
  title    = {{On Repeated Moral Hazard with Discounting}},
  journal  = {Review of Economic Studies},
  year     = 1987,
  volume   = {54},
  number   = {4},
  pages    = {599-617},
  month    = {},
  keywords = {},
  doi      = {},
  abstract = {In this paper, we analyze optimal contracts in an infinitely repeated agency model in which both the principal and agent discount the future. We show that there is a stationary representation of the optimal contract when the agent's conditional discounted expected utility is used as a state variable. This representation reduces the multi-period problem to a static variational problem which can be analyzed using standard variational techniques. This reduction is used to obtain several properties of the contract.},
  url      = {https://ideas.repec.org/a/oup/restud/v54y1987i4p599-617..html}
}


@article{tu_Rowley,
  title   = {On dynamic mode decomposition: Theory and applications},
  author  = {Tu, J. H. and Rowley, C. W. and Luchtenburg, D. M. and Brunton, S. L. and Kutz, J. N.},
  journal = {Journal of Computational Dynamics},
  volume  = {1},
  number  = {2},
  year    = {2014},
  pages   = {391--421}
}


@book{Knight:1921,
  author        = {Knight, Frank H.},
  date-added    = {2020-08-20 10:29:34 -0500},
  date-modified = {2020-08-20 11:10:35 -0500},
  keywords      = {climate,modeling},
  publisher     = {Houghton Mifflin},
  title         = {{Risk, Uncertainty, and Profit}},
  year          = {1921}
}


@article{MaccheroniMarinacciRustichini:2006b,
  author        = {Maccheroni, Fabio and Marinacci, Massimo and Rustichini, Aldo},
  date-added    = {2021-05-19 08:04:27 -0500},
  date-modified = {2021-05-19 08:04:27 -0500},
  journal       = {Econometrica},
  keywords      = {*file-import-17-01-11},
  number        = {6},
  pages         = {1147--1498},
  title         = {{Ambiguity Aversion, Robustness, and the Variational Representation of Preferences}},
  volume        = {74},
  year          = {2006}
}

  @article{GilboaSchmeidler:1989,
  author          = {Gilboa, Itzhak and Schmeidler, David},
  date-added      = {2020-08-10 09:11:02 -0500},
  date-modified   = {2020-08-10 09:11:02 -0500},
  journal         = {Journal of Mathematical Economics},
  keywords        = {climate,modeling},
  mendeley-groups = {nsfbib},
  month           = {apr},
  number          = {2},
  pages           = {141--153},
  title           = {{Maxmin Expected Utility with Non-Unique Prior}},
  volume          = {18},
  year            = {1989}
}


@book{Sutton_2018,
  title={Reinforcement learning: An introduction},
  author={Sutton, Richard S and Barto, Andrew G},
  year={2018},
  publisher={MIT press}
}

@article{AHS_2003,
  author   = {Evan W. Anderson and Lars Peter Hansen and Thomas J. Sargent},
  title    = {{A Quartet of Semigroups for Model Specification, Robustness, Prices of Risk, and Model Detection}},
  journal  = {Journal of the European Economic Association},
  year     = 2003,
  volume   = {1},
  number   = {1},
  pages    = {68-123},
  month    = {March},
  keywords = {},
  doi      = {},
  abstract = { A representative agent fears that his model, a continuous time Markov process with jump and diffusion components, is misspecified and therefore uses robust control theory to make decisions. Under the decision maker's approximating model, cautious behavior puts adjustments for model misspecification into market prices for risk factors. We use a statistical theory of detection to quantify how much model misspecification the decision maker should fear, given his historical data record. A semigroup is a collection of objects connected by something like the law of iterated expectations. The law of iterated expectations defines the semigroup for a Markov process, while similar laws define other semigroups. Related semigroups describe (1) an approximating model; (2) a model misspecification adjustment to the continuation value in the decision maker's Bellman equation; (3) asset prices; and (4) the behavior of the model detection statistics that we use to calibrate how much robustness the decision maker prefers. Semigroups 2, 3, and 4 establish a tight link between the market price of uncertainty and a bound on the error in statistically discriminating between an approximating and a worst case model. (JEL: C00, D51, D81, E1, G12) Copyright (c) 2003 The European Economic Association.},
  url      = {https://ideas.repec.org/a/tpr/jeurec/v1y2003i1p68-123.html}
}


@article{BHS_2009,
  author   = {Barillas, Francisco and Hansen, Lars Peter and Sargent, Thomas J.},
  title    = {{Doubts or variability?}},
  journal  = {Journal of Economic Theory},
  year     = 2009,
  volume   = {144},
  number   = {6},
  pages    = {2388-2418},
  month    = {November},
  keywords = { Risk aversion Model misspecification Robustness Market price of risk Equity premium puzzle Risk-fre},
  doi      = {},
  abstract = {Reinterpreting most of the market price of risk as a price of model uncertainty eradicates a link between asset prices and measures of the welfare costs of aggregate fluctuations that was proposed by Hansen, Sargent, and Tallarini [17], Tallarini [30], Alvarez and Jermann [1]. Prices of model uncertainty contain information about the benefits of removing model uncertainty, not the consumption fluctuations that Lucas [22] and [23] studied. A max-min expected utility theory lets us reinterpret Tallarini's risk-aversion parameter as measuring a representative consumer's doubts about the model specification. We use model detection instead of risk-aversion experiments to calibrate that parameter. Plausible values of detection error probabilities give prices of model uncertainty that approach the Hansen and Jagannathan [11] bounds. Fixed detection error probabilities give rise to virtually identical asset prices as well as virtually identical costs of model uncertainty for Tallarini's two models of consumption growth.},
  url      = {https://ideas.repec.org/a/eee/jetheo/v144y2009i6p2388-2418.html}
}



@article{HST_1999,
  author   = {Lars Peter Hansen and Thomas J. Sargent and Thomas D. Tallarini},
  title    = {{Robust Permanent Income and Pricing}},
  journal  = {Review of Economic Studies},
  year     = 1999,
  volume   = {66},
  number   = {4},
  pages    = {873-907},
  month    = {},
  keywords = {},
  doi      = {},
  abstract = {\&quot; I suppose there exists an extremely powerful, and, if I may so speak, malignant being, whose whole endeavours are directed toward deceiving me.\&quot; Rene Descartes, Meditations, II.1},
  url      = {https://ideas.repec.org/a/oup/restud/v66y1999i4p873-907..html}
}


@article{Jacobson_73,
  author  = {D. H. Jacobson},
  year    = {1973},
  title   = {Optimal Stochastic Linear Systems with Exponential Performance Criteria and their Relation to Differential Games},
  journal = {IEEE Transactions on Automatic Control},
  volume  = {18},
  number  = {2},
  pages   = {124-131}
}




 @book{Bucklew_2004,
  title     = {An Introduction  to Rare Event Simulation},
  author    = {James A. Bucklew},
  address   = {New York},
  publisher = {Springer Verlag},
  year      = {2004}
}



 @book{Whittle_1990,
  author    = {Peter Whittle},
  title     = {Risk-Sensitive Optimal Control},
  year      = {1990},
  publisher = {Wiley},
  address   = {New York}
}


 @article{Whittle_1981,
  author  = {Peter Whittle},
  year    = {1981},
  title   = {Risk-Sensitive Linear/Quadratic/Gaussian Control},
  journal = {Advances in Applied Probability},
  volume  = {13},
  number  = {4},
  pages   = {764-777}
}

@book{DoSSo,
  title     = {Linear Programming and Economic Analysis: Revised Edition},
  author    = {Robert Dorfman and Paul A. Samuelson and Robert M. Solow},
  publisher = {McGraw Hill},
  address   = {New York},
  year      = {1958}
}

@book{Galichon_2016,
  author    = {Alfred Galichon},
  year      = {2016},
  title     = {Optimal Transport Methods in Economics},
  publisher = {Princeton University Press},
  address   = {Princeton, New Jersey}
}

@book{DMD_book,
  title     = {Dynamic mode decomposition: data-driven modeling of complex systems},
  author    = {J. N.  Kutz and  S. L. Brunton and  B. W, Brunton and  J. L. Proctor},
  year      = {2016},
  publisher = {SIAM}
}

@book{DDSE_book,
  title     = {Data-Driven Science and Engineering, Second Edition},
  author    = {Steven L. Brunton and J. Nathan Kutz},
  publisher = {Cambridge University Press},
  year      = {2022},
  address   = {New York}
}


@book{bertsimas_tsitsiklis1997,
  author    = {Bertsimas, D. & Tsitsiklis, J. N.},
  title     = {{Introduction to linear optimization}},
  publisher = {Athena Scientific},
  year      = {1997}
}

@book{hu_guo2018,
  author    = {Hu, Y. & Guo, Y.},
  title     = {{Operations research}},
  publisher = {Tsinghua University Press},
  edition   = {5th},
  year      = {2018}
}


@article{definetti,
  author        = {Bruno de Finetti},
  date-added    = {2014-12-26 17:45:57 +0000},
  date-modified = {2014-12-26 17:45:57 +0000},
  journal       = {Annales de l'Institute Henri Poincare'},
  note          = {English translation in Kyburg and Smokler (eds.), {\it Studies in Subjective Probability}, Wiley, New York, 1964},
  pages         = {1 - 68},
  title         = {La Prevision: Ses Lois Logiques, Ses Sources Subjectives},
  volume        = {7},
  year          = {1937}
}

 @book{Holt_Modigliani_Muth_Simon,
  title     = {Planning Production, Inventories, and Work Force},
  author    = {Charles Holt and Franco  Modigliani and John F. Muth and Herbert Simon},
  publisher = {Prentice-Hall International Series in Management},
  address   = {New Jersey},
  year      = {1960}
}

  @article{Leeper_Walker_Yang,
  author  = {Eric M. Leeper and Todd B. Walker and Shu-Chun Susan Yang},
  title   = {Fiscal Foresight and Information Flows},
  journal = {Econometrica},
  year    = 2013,
  volume  = {81},
  number  = {3},
  pages   = {1115-1145},
  month   = {May}
}

@article{stachurski2008continuous,
  title     = {Continuous state dynamic programming via nonexpansive approximation},
  author    = {Stachurski, John},
  journal   = {Computational Economics},
  volume    = {31},
  number    = {2},
  pages     = {141--160},
  year      = {2008},
  publisher = {Springer}
}

@incollection{gordon1995stable,
  title     = {Stable function approximation in dynamic programming},
  author    = {Gordon, Geoffrey J},
  booktitle = {Machine Learning Proceedings 1995},
  pages     = {261--268},
  year      = {1995},
  publisher = {Elsevier}
}

@article{caplin1985variability,
  title     = {The variability of aggregate demand with (S, s) inventory
               policies},
  author    = {Caplin, Andrew S},
  journal   = {Econometrica},
  pages     = {1395--1409},
  year      = {1985},
  publisher = {JSTOR}
}

@techreport{kondo2018us,
  title       = {On the US Firm and Establishment Size Distributions},
  author      = {Kondo, Illenin and Lewis, Logan T and Stella, Andrea},
  year        = {2018},
  institution = {SSRN}
}

@article{schluter2019size,
  title     = {Size distributions reconsidered},
  author    = {Schluter, Christian and Trede, Mark},
  journal   = {Econometric Reviews},
  volume    = {38},
  number    = {6},
  pages     = {695--710},
  year      = {2019},
  publisher = {Taylor \& Francis}
}

@article{fujiwara2004pareto,
  title     = {Do Pareto--Zipf and Gibrat laws hold true? An analysis with
               European firms},
  author    = {Fujiwara, Yoshi and Di Guilmi, Corrado and Aoyama, Hideaki and
               Gallegati, Mauro and Souma, Wataru},
  journal   = {Physica A: Statistical Mechanics and its Applications},
  volume    = {335},
  number    = {1-2},
  pages     = {197--216},
  year      = {2004},
  publisher = {Elsevier}
}

@article{dunne1989growth,
  title     = {The growth and failure of US manufacturing plants},
  author    = {Dunne, Timothy and Roberts, Mark J and Samuelson, Larry},
  journal   = {The Quarterly Journal of Economics},
  volume    = {104},
  number    = {4},
  pages     = {671--698},
  year      = {1989},
  publisher = {MIT Press}
}

@article{hall1987relationship,
  title     = {The Relationship Between Firm Size and Firm Growth in the US
               Manufacturing Sector},
  author    = {Hall, Bronwyn H},
  journal   = {The Journal of Industrial Economics},
  pages     = {583--606},
  year      = {1987},
  publisher = {JSTOR}
}

@article{evans1987relationship,
  title     = {The relationship between firm growth, size, and age: Estimates for
               100 manufacturing industries},
  author    = {Evans, David S},
  journal   = {The Journal of Industrial Economics},
  pages     = {567--581},
  year      = {1987},
  publisher = {JSTOR}
}

@phdthesis{gibrat1931inegalites,
  title  = {Les in{\'e}galit{\'e}s {\'e}conomiques: Applications d'une loi
            nouvelle, la loi de l'effet proportionnel},
  author = {Gibrat, Robert},
  year   = {1931},
  school = {Recueil Sirey}
}

@book{buraczewski2016stochastic,
  title     = {Stochastic models with power-law tails},
  author    = {Buraczewski, Dariusz and Damek, Ewa and Mikosch, Thomas and others},
  year      = {2016},
  publisher = {Springer}
}

@inproceedings{nishiyama2004estimation,
  title        = {Estimation and testing for rank size rule regression under pareto
                  distribution},
  author       = {Nishiyama, Y and Osada, S and Morimune, K},
  booktitle    = {Proceedings of the International Environmental Modelling
                  and Software Society iEMSs 2004 International Conference},
  year         = {2004},
  organization = {Citeseer}
}

@article{ahn2018inequality,
  author    = {Ahn, SeHyoun and Kaplan, Greg and Moll, Benjamin and Winberry, Thomas and Wolf, Christian},
  title     = {When Inequality Matters for Macro and Macro Matters for Inequality},
  journal   = {NBER Macroeconomics Annual},
  year      = {2018},
  volume    = {32},
  number    = {1},
  pages     = {1--75},
  publisher = {University of Chicago Press}
}

@techreport{bhandari2018inequality,
  title       = {Inequality, Business Cycles, and Monetary-Fiscal Policy},
  author      = {Bhandari, Anmol and Evans, David and Golosov, Mikhail and Sargent, Thomas J},
  year        = {2018},
  institution = {National Bureau of Economic Research}
}

@article{glaeser2003injustice,
  author    = {Glaeser, Edward and Scheinkman, Jose and Shleifer, Andrei},
  title     = {The Injustice of Inequality},
  journal   = {Journal of Monetary Economics},
  year      = {2003},
  volume    = {50},
  number    = {1},
  pages     = {199--222},
  publisher = {Elsevier}
}

@article{acemoglu2002political,
  author    = {Acemoglu, Daron and Robinson, James A.},
  title     = {The Political Economy of the {K}uznets curve},
  journal   = {Review of Development Economics},
  year      = {2002},
  volume    = {6},
  number    = {2},
  pages     = {183--203},
  publisher = {Wiley Online Library}
}

@article{rozenfeld2011area,
  title   = {The area and population of cities: New insights from a different
             perspective on cities},
  author  = {Rozenfeld, Hern{\'a}n D and Rybski, Diego and Gabaix, Xavier and
             Makse, Hern{\'a}n A},
  journal = {American Economic Review},
  volume  = {101},
  number  = {5},
  pages   = {2205--25},
  year    = {2011}
}

@book{rachev2003handbook,
  title     = {Handbook of heavy tailed distributions in finance: Handbooks in
               finance},
  author    = {Rachev, Svetlozar Todorov},
  volume    = {1},
  year      = {2003},
  publisher = {Elsevier}
}

@article{mandelbrot1963variation,
  title   = {The variation of certain speculative prices},
  author  = {Mandelbrot, Benoit},
  journal = {The Journal of Business},
  volume  = {36},
  number  = {4},
  pages   = {394--419},
  year    = {1963}
}

@article{gabaix2016power,
  title   = {Power laws in economics: An introduction},
  author  = {Gabaix, Xavier},
  journal = {Journal of Economic Perspectives},
  volume  = {30},
  number  = {1},
  pages   = {185--206},
  year    = {2016}
}

@article{axtell2001zipf,
  title     = {Zipf distribution of US firm sizes},
  author    = {Axtell, Robert L},
  journal   = {science},
  volume    = {293},
  number    = {5536},
  pages     = {1818--1820},
  year      = {2001},
  publisher = {American Association for the Advancement of
               Science}
}

@article{benhabib2018skewed,
  title   = {Skewed wealth distributions: Theory and empirics},
  author  = {Benhabib, Jess and Bisin, Alberto},
  journal = {Journal of Economic Literature},
  volume  = {56},
  number  = {4},
  pages   = {1261--91},
  year    = {2018}
}

@article{pareto1896cours,
  title   = {Cours d'{\'e}conomie politique},
  author  = {Vilfredo, Pareto},
  journal = {Rouge, Lausanne},
  volume  = {2},
  year    = {1896}
}

@article{attanasio2011risk,
  title     = {Risk sharing in private information models with asset accumulation: Explaining the excess smoothness of consumption},
  author    = {Attanasio, Orazio P and Pavoni, Nicola},
  journal   = {Econometrica},
  volume    = {79},
  number    = {4},
  pages     = {1027--1068},
  year      = {2011},
  publisher = {Wiley Online Library}
}

@incollection{sargent1991observable,
  title     = {Observable Implications of Present Value Budget Balance},
  author    = {Sargent, Thomas and Hansen, Lars Peter and Roberts, Will},
  booktitle = {Rational Expectations Econometrics},
  year      = {1991},
  publisher = {Westview Press}
}

@article{HansenSargent2001,
  author  = {Hansen, Lars Peter and Thomas J. Sargent},
  year    = {2001},
  title   = {Robust Control and Model Uncertainty},
  journal = {American Economic Review},
  volume  = {91},
  number  = {2},
  pages   = {60-66}
}

@incollection{Dickey1975,
  author    = {Dickey, J},
  year      = {1975},
  title     = {Bayesian alternatives to the F-test and least-squares estimate in the normal linear model},
  editor    = {S.E. Fienberg and A. Zellner},
  booktitle = {Studies in Bayesian econometrics and statistics},
  publisher = {North-Holland},
  address   = {Amsterdam},
  pages     = {515-554}
}

@inproceedings{von1937uber,
  title     = {Uber ein okonomsiches gleichungssystem und eine verallgemeinering des browerschen fixpunktsatzes},
  author    = {von Neumann, John},
  booktitle = {Erge. Math. Kolloq.},
  volume    = {8},
  pages     = {73--83},
  year      = {1937}
}

@article{neumann1928theorie,
  title     = {Zur theorie der gesellschaftsspiele},
  author    = {von Neumann, John},
  journal   = {Mathematische annalen},
  volume    = {100},
  number    = {1},
  pages     = {295--320},
  year      = {1928},
  publisher = {Springer}
}

@article{nash1951non,
  title     = {Non-cooperative games},
  author    = {Nash, John},
  journal   = {Annals of mathematics},
  pages     = {286--295},
  year      = {1951},
  publisher = {JSTOR}
}

@article{kemeny1956generalization,
  title     = {A generalization of the von Neumann model of an expanding economy},
  author    = {Kemeny, John G and Morgenstern, Oskar and Thompson, Gerald L},
  journal   = {Econometrica, Journal of the Econometric Society},
  pages     = {115--135},
  year      = {1956},
  publisher = {JSTOR}
}

@article{hamburger1967computation,
  title     = {Computation of expansion rates for the generalized von Neumann model of an expanding economy},
  author    = {Hamburger, Michael J and Thompson, Gerald L and Weil, Roman L},
  journal   = {Econometrica, Journal of the Econometric Society},
  pages     = {542--547},
  year      = {1967},
  publisher = {JSTOR}
}

@book{gale1989theory,
  title     = {The theory of linear economic models},
  author    = {Gale, David},
  year      = {1989},
  publisher = {University of Chicago press}
}

@book{leamer1978specification,
  title     = {Specification searches: Ad hoc inference with nonexperimental data},
  author    = {Leamer, Edward E},
  volume    = {53},
  year      = {1978},
  publisher = {John Wiley \& Sons Incorporated}
}

@article{black1992global,
  title     = {Global portfolio optimization},
  author    = {Black, Fischer and Litterman, Robert},
  journal   = {Financial analysts journal},
  volume    = {48},
  number    = {5},
  pages     = {28--43},
  year      = {1992},
  publisher = {Taylor \& Francis}
}

@article{ryoo2004engineering,
  title     = {The engineering labor market},
  author    = {Ryoo, Jaewoo and Rosen, Sherwin},
  journal   = {Journal of political economy},
  volume    = {112},
  number    = {S1},
  pages     = {S110--S140},
  year      = {2004},
  publisher = {The University of Chicago Press}
}

@article{rosen1994cattle,
  title     = {Cattle cycles},
  author    = {Rosen, Sherwin and Murphy, Kevin M and Scheinkman, Jose A},
  journal   = {Journal of Political Economy},
  volume    = {102},
  number    = {3},
  pages     = {468--492},
  year      = {1994},
  publisher = {The University of Chicago Press}
}

@book{HS2013,
  title     = {Recursive Linear Models of Dynamic Economics},
  author    = {Hansen, Lars Peter and Thomas J. Sargent},
  year      = {2013},
  publisher = {Princeton University Press},
  address   = {Princeton, New Jersey}
}

@article{Reffett1996,
  title     = {Production-based asset pricing in monetary economies with transactions costs},
  author    = {Reffett, Kevin L},
  journal   = {Economica},
  pages     = {427--443},
  year      = {1996},
  publisher = {JSTOR}
}

@article{Samuelson1939,
  title   = {Interactions Between the Multiplier Analysis
             and the Principle of Acceleration},
  author  = {Samuelson, Paul A.},
  journal = {Review of Economic Studies},
  volume  = {21},
  number  = {2},
  year    = {1939},
  pages   = {75--78}
}

@article{Abreu,
  title   = {On the Theory of Infinitely Repeated Games with
             Discounting},
  author  = {Abreu, Dilip},
  journal = {Econometrica},
  volume  = {56},
  year    = {1988},
  pages   = {383--396}
}

@article{Stokey1991,
  author  = {Stokey, Nancy L.},
  title   = {{Credible public policy}},
  journal = {Journal of Economic Dynamics and Control},
  year    = 1991,
  volume  = {15},
  number  = {4},
  pages   = {627-656},
  month   = {October}
}

@incollection{Koopmans,
  author     = {Koopmans, Tjalling C.},
  editor     = {Koopmans, Tjalling C.},
  year       = {1965},
  title      = {On the Concept of Optimal Economic Growth},
  booktitle  = {The Economic Approach to Development Planning},
  address    = { Chicago},
  publilsher = {Rand McNally},
  pages      = {225-287}
}

 @article{Cass,
  author  = {Cass, David},
  year    = {1965},
  title   = {Optimum Growth in an Aggregative Model of Capital Accumulation},
  journal = {Review of Economic Studies},
  volume  = {32},
  number  = {3},
  pages   = {233-240}
}

@incollection{Cagan,
  author    = {Cagan, Philip},
  title     = {The Monetary Dynamics of Hyperinflation},
  editor    = {Milton Friedman},
  booktitle = {Studies in the Quantity Theory of Money},
  publisher = {University of Chicago Press},
  address   = {Chicago},
  pages     = {25--117},
  year      = 1956
}

  @article{Sargent77hyper,
  author  = {Sargent, Thomas J},
  title   = {{The Demand for Money During Hyperinflations under Rational Expectations: I}},
  journal = {International Economic Review},
  year    = 1977,
  volume  = {18},
  number  = {1},
  pages   = {59-82},
  month   = {February}
}

@article{Treisman2016,
  title     = {Russia's Billionaires},
  author    = {Treisman, Daniel},
  journal   = {The American Economic Review},
  volume    = {106},
  number    = {5},
  pages     = {236--241},
  year      = {2016},
  publisher = {American Economic Association}
}

@book{Wooldridge2015,
  title     = {Introductory econometrics: A modern approach},
  author    = {Wooldridge, Jeffrey M},
  year      = {2015},
  publisher = {Nelson Education}
}

@article{Acemoglu2001,
  title   = {The Colonial Origins of Comparative Development: An Empirical Investigation},
  author  = {Acemoglu, Daron and Johnson, Simon and Robinson, James A},
  journal = {The American Economic Review},
  volume  = {91},
  number  = {5},
  pages   = {1369--1401},
  year    = {2001}
}

@book{Rozanov1967,
  title     = {Stationary Random Processes},
  year      = {1967},
  author    = {Y. A. Rozanov},
  address   = {San Francisco},
  publisher = {Holden-Day}
}

@book{Whittle1983,
  author    = {Whittle, Peter},
  title     = {Prediction and Regulation by Linear Least Squares Methods},
  edition   = {2nd},
  publisher = {University of Minnesota Press},
  address   = {Minneapolis, Minnesota},
  year      = {1983}
}

@article{Jovanovic1979,
  title     = {Firm-specific capital and turnover},
  author    = {Jovanovic, Boyan},
  journal   = {Journal of Political Economy},
  volume    = {87},
  number    = {6},
  pages     = {1246--1260},
  year      = {1979},
  publisher = {The University of Chicago Press}
}

@article{Deneckere1992,
  title     = {Cyclical and chaotic behavior in a dynamic equilibrium model, with implications for fiscal policy},
  author    = {Deneckere, Raymond J and Judd, Kenneth L},
  journal   = {Cycles and chaos in economic equilibrium},
  pages     = {308--329},
  year      = {1992},
  publisher = {Princeton University Press}
}

@article{Judd1985,
  title     = {On the performance of patents},
  author    = {Judd, Kenneth L},
  journal   = {Econometrica},
  pages     = {567--585},
  year      = {1985},
  publisher = {JSTOR}
}

@book{Helpman1985,
  title     = {Market structure and international trade},
  author    = {Helpman, Elhanan and Krugman, Paul},
  year      = {1985},
  publisher = {MIT Press Cambridge}
}

@article{LettLud2004,
  author  = {Martin Lettau and Sydney C. Ludvigson},
  title   = {{Understanding Trend and Cycle in Asset Values: Reevaluating the Wealth Effect on Consumption}},
  journal = {American Economic Review},
  year    = 2004,
  volume  = {94},
  number  = {1},
  pages   = {276-299},
  month   = {March}
}

@article{LettLud2001,
  author  = {Martin Lettau and Sydney Ludvigson},
  title   = {{Consumption, Aggregate Wealth, and Expected Stock Returns}},
  journal = {Journal of Finance},
  year    = 2001,
  volume  = {56},
  number  = {3},
  pages   = {815-849},
  month   = {06}
}



@article{CampbellShiller88,
  author  = {John Y. Campbell, Robert J. Shiller},
  title   = {{The Dividend-Price Ratio and Expectations of Future Dividends and Discount Factors}},
  journal = {Review of Financial Studies},
  year    = 1988,
  volume  = {1},
  number  = {3},
  pages   = {195-228}
}

@book{Friedman98,
  title     = {Two Lucky People},
  author    = {Friedman, Milton and Friedman, Rose D},
  year      = {1998},
  publisher = {University of Chicago Press}
}

@article{JuddYeltekinConklin2003,
  author   = {Kenneth L. Judd and Sevin Yeltekin and James Conklin},
  title    = {{Computing Supergame Equilibria}},
  journal  = {Econometrica},
  year     = 2003,
  volume   = {71},
  number   = {4},
  pages    = {1239-1254},
  month    = {07},
  keywords = {},
  doi      = {},
  abstract = { We present a general method for computing the set of supergame equilibria in infinitely repeated games with perfect monitoring and public randomization. We present a three-stage algorithm that constructs a convex set containing the set of equilibrium values, constructs another convex set contained in the set of equilibrium values, and produces strategies that support them. We explore the properties of this algorithm by applying it to familiar games. Copyright The Econometric Society 2003.},
  url      = {https://ideas.repec.org/a/ecm/emetrp/v71y2003i4p1239-1254.html}
}

@book{kreps,
  author        = {David M. Kreps},
  date-added    = {2014-12-26 17:45:57 +0000},
  date-modified = {2014-12-26 17:45:57 +0000},
  publisher     = {Westview Press},
  series        = {Underground Classics in Economics},
  title         = {Notes on the Theory of Choice},
  year          = {1988}
}

@book{Kreps88,
  title     = {Notes on the Theory of Choice},
  author    = {David M. Kreps},
  year      = {1988},
  publisher = {Westview Press},
  address   = {Boulder, Colorado}
}

@book{Bertekas75,
  author    = {Dmitri Bertsekas},
  title     = {Dynamic Programming and Stochastic Control},
  year      = {1975},
  publisher = {Academic Press},
  address   = {New York}
}

@book{Wald47,
  author    = {Wald, Abraham},
  year      = {1947},
  title     = {Sequential Analysis},
  address   = {New York},
  publisher = {John Wiley and Sons}
}

@incollection{Bewley86,
  author    = {Bewley, Truman F},
  title     = {Stationary Monetary Equilibrium with a Continuum of Independently Fluctuating Consumers},
  editor    = {Werner Hildenbran and Andreu Mas-Colell},
  year      = {1986},
  booktitle = {Contributions to Mathematical Economics in Honor of Gerard Debreu},
  publisher = {North-Holland},
  address   = {Amsterdam},
  pages     = {27-102}
}

@article{Tall2000,
  author  = {Tallarini, Thomas D},
  title   = {Risk-sensitive real business cycles},
  journal = {Journal of Monetary Economics},
  year    = {2000},
  volume  = {45},
  number  = {3},
  pages   = {507-532},
  month   = {June}
}

@book{Lucas1987,
  title     = {Models of business cycles},
  author    = {Lucas, Robert E},
  volume    = {26},
  year      = {1987},
  publisher = {Oxford Blackwell}
}

@article{hansen2009long,
  title     = {Long-term risk: An operator approach},
  author    = {Hansen, Lars Peter and Scheinkman, Jos{\'e} A},
  journal   = {Econometrica},
  volume    = {77},
  number    = {1},
  pages     = {177--234},
  year      = {2009},
  publisher = {Wiley Online Library}
}

@article{Hans_Scheink_2009,
  author  = {Lars Peter Hansen and Jose A. Scheinkman},
  title   = {Long-Term Risk: An Operator Approach},
  journal = {Econometrica},
  year    = {2009},
  volume  = {77},
  number  = {1},
  pages   = {177-234},
  month   = {01}
}

@book{hansen2008robustness,
  title     = {Robustness},
  author    = {Hansen, Lars Peter and Sargent, Thomas J},
  year      = {2008},
  publisher = {Princeton university press}
}

@book{Whittle1963,
  title     = {Prediction and regulation by linear least-square methods},
  author    = {Whittle, Peter},
  publisher = {English Univ. Press},
  year      = {1963}
}

@article{HanSar1980,
  title     = {Formulating and estimating dynamic linear rational expectations models},
  author    = {Hansen, Lars Peter and Sargent, Thomas J},
  journal   = {Journal of Economic Dynamics and control},
  volume    = {2},
  pages     = {7--46},
  year      = {1980},
  publisher = {Elsevier}
}

@book{Orfanidisoptimum1988,
  title     = {Optimum Signal Processing: An Introduction},
  author    = {Orfanidis, Sophocles J},
  publisher = {McGraw Hill Publishing, New York, New York},
  year      = {1988}
}

@book{Athanasios1991,
  title     = {Probability, random variables, and stochastic processes},
  author    = {Athanasios, Papoulis and Pillai, S Unnikrishna},
  publisher = {Mc-Graw Hill},
  year      = {1991}
}

@article{Muth1960,
  title     = {Optimal properties of exponentially weighted forecasts},
  author    = {Muth, John F},
  journal   = {Journal of the american statistical association},
  volume    = {55},
  number    = {290},
  pages     = {299--306},
  year      = {1960},
  publisher = {Taylor \& Francis}
}

@book{Roman2005,
  title     = {Advanced linear algebra},
  author    = {Roman, Steven},
  volume    = {3},
  year      = {2005},
  publisher = {Springer}
}

@article{PhelanStacchetti2001,
  author  = {Christopher Phelan and Ennio Stacchetti},
  title   = {Sequential Equilibria in a Ramsey Tax Model},
  journal = {Econometrica},
  year    = 2001,
  volume  = {69},
  number  = {6},
  pages   = {1491-1518},
  month   = {November}
}

@article{APS1990,
  title   = {Toward a Theory of Discounted Repeated Games with Imperfect Monitoring},
  author  = {Abreu, Dilip and  David Pearce and Ennio Stacchetti},
  journal = {Econometrica},
  volume  = {58},
  number  = {5},
  month   = {September},
  year    = {1990},
  pages   = {1041-1063}
}

@article{HarrisonKreps1979,
  author  = {Harrison, J. Michael and Kreps, David M.},
  title   = {Martingales and arbitrage in multiperiod securities markets},
  journal = {Journal of Economic Theory},
  year    = 1979,
  volume  = {20},
  number  = {3},
  pages   = {381-408},
  month   = {June}
}

@article{HansenRichard1987,
  author  = {Hansen, Lars Peter and Richard, Scott F},
  title   = {The Role of Conditioning Information in Deducing Testable Restrictions Implied by Dynamc Asset Pricing Models},
  journal = {Econometrica},
  year    = 1987,
  volume  = {55},
  number  = {3},
  pages   = {587-613},
  month   = {May}
}

@book{Scheinkman2014,
  title     = {Speculation, Trading, and Bubbles},
  author    = {Jose A. Scheinkman},
  year      = {2014},
  publisher = {Columbia University Press},
  address   = {New York}
}

@article{HarrKreps1978,
  author  = {J. Michael Harrison and David M. Kreps},
  title   = {Speculative Investor Behavior in a Stock Market with Heterogeneous Expectations},
  journal = {The Quarterly Journal of Economics},
  year    = {1978},
  volume  = {92},
  number  = {2},
  pages   = {323-336}
}

@article{pal2013,
  title     = {Fitted value function iteration with probability one contractions},
  author    = {P{\'a}l, Jen{\H{o}} and Stachurski, John},
  journal   = {Journal of Economic Dynamics and Control},
  volume    = {37},
  number    = {1},
  pages     = {251--264},
  year      = {2013},
  publisher = {Elsevier}
}

@article{mirman1975,
  title     = {On optimal growth under uncertainty},
  author    = {Mirman, Leonard J and Zilcha, Itzhak},
  journal   = {Journal of Economic Theory},
  volume    = {11},
  number    = {3},
  pages     = {329--339},
  year      = {1975},
  publisher = {Elsevier}
}

@article{Heaton1996,
  title     = {Evaluating the Effects of Incomplete Markets on Risk Sharing and Asset Pricing},
  author    = {Heaton, John and Lucas, Deborah J},
  journal   = {Journal of Political Economy},
  pages     = {443--487},
  year      = {1996},
  publisher = {JSTOR}
}

@article{benhabib2015,
  title     = {The wealth distribution in Bewley economies with capital income risk},
  author    = {Benhabib, Jess and Bisin, Alberto and Zhu, Shenghao},
  journal   = {Journal of Economic Theory},
  volume    = {159},
  pages     = {489--515},
  year      = {2015},
  publisher = {Elsevier}
}

@book{puterman2005,
  title     = {Markov decision processes: discrete stochastic dynamic programming},
  author    = {Puterman, Martin L},
  year      = {2005},
  publisher = {John Wiley \& Sons}
}

@book{haggstrom2002finite,
  title     = {Finite Markov chains and algorithmic applications},
  author    = {H{\"a}ggstr{\"o}m, Olle},
  volume    = {52},
  year      = {2002},
  publisher = {Cambridge University Press}
}

@techreport{fun,
  title       = {Uncertainty traps},
  author      = {Fajgelbaum, Pablo and Schaal, Edouard and Taschereau-Dumouchel, Mathieu},
  year        = {2015},
  institution = {National Bureau of Economic Research}
}

@book{young2005,
  title     = {Essentials of statistical inference},
  author    = {Young, G Alastair and Smith, Richard L},
  year      = {2005},
  publisher = {Cambridge University Press}
}

@article{arellano2008default,
  title     = {Default risk and income fluctuations in emerging economies},
  author    = {Arellano, Cristina},
  journal   = {The American Economic Review},
  pages     = {690--712},
  year      = {2008},
  publisher = {JSTOR}
}

@article{davis2006flow,
  title   = {The flow approach to labor markets: New data sources, micro-macro links and the recent downturn},
  author  = {Davis, Steven J and Faberman, R Jason and Haltiwanger, John},
  journal = {Journal of Economic Perspectives},
  year    = {2006}
}

@article{Aiyagari1994,
  author  = {Aiyagari, S Rao},
  journal = {The Quarterly Journal of Economics},
  number  = {3},
  pages   = {659--684},
  title   = {{Uninsured Idiosyncratic Risk and Aggregate Saving}},
  volume  = {109},
  year    = {1994}
}

@article{AMSS_2002,
  author  = {S. Rao Aiyagari and Albert Marcet and Thomas J. Sargent and Juha Seppala},
  title   = {{Optimal Taxation without State-Contingent Debt}},
  journal = {Journal of Political Economy},
  year    = 2002,
  volume  = {110},
  number  = {6},
  pages   = {1220-1254},
  month   = {December}
}

@article{aiyagari2002optimal,
  title     = {Optimal taxation without state-contingent debt},
  author    = {Aiyagari, S Rao and Marcet, Albert and Sargent, Thomas J and Sepp{\"a}l{\"a}, Juha},
  journal   = {Journal of Political Economy},
  volume    = {110},
  number    = {6},
  pages     = {1220--1254},
  year      = {2002},
  publisher = {The University of Chicago Press}
}

@article{Rust1996,
  title   = {Numerical dynamic programming in economics},
  author  = {Rust, John},
  journal = {Handbook of computational economics},
  volume  = {1},
  pages   = {619--729},
  year    = {1996}
}

@book{AKR1990,
  author    = {Amman, H. M. and Kendrick, D.A. and Rust, J.},
  address   = {Burlington, MA},
  publisher = {Elsevier},
  title     = {{Handbook of Computational Economics}},
  year      = {1990}
}

@book{AndersonMoore2005,
  author    = {Anderson, D. B. O. and Moore, J. B.},
  publisher = {Dover Publications},
  title     = {{Optimal Filtering}},
  year      = {2005}
}

@incollection{Gallatin,
  author    = {Albert Gallatin},
  year      = {1837},
  title     = {Report on the Finances**, November, 1807},
  booktitle = {Reports of the Secretary of the Treasury of the United States, Vol 1},
  publisher = {Government printing office},
  address   = {Washington, DC}
}

@incollection{AHMS1996,
  author    = {Anderson, E. W. and Hansen, L. P. and McGrattan, E. R. and Sargent, T. J.},
  booktitle = {Handbook of Computational Economics},
  edition   = {Vol 1},
  publisher = {Elsevier},
  title     = {{Mechanics of Forming and Estimating Dynamic Linear Economies}},
  year      = {1996}
}

@article{Barro1979,
  author    = {Barro, Robert J},
  journal   = {Journal of Political Economy},
  number    = {5},
  pages     = {940--971},
  publisher = {University of Chicago Press},
  title     = {{On the Determination of the Public Debt}},
  volume    = {87},
  year      = {1979}
}

@article{BenvenisteScheinkman1979,
  author    = {Benveniste, L M and Scheinkman, J A},
  journal   = {Econometrica},
  number    = {3},
  pages     = {727--732},
  publisher = {The Econometric Society},
  title     = {{On the Differentiability of the Value Function in Dynamic Models of Economics}},
  volume    = {47},
  year      = {1979}
}

@book{Bishop2006,
  author    = {Bishop, C. M.},
  publisher = {Springer},
  title     = {{Pattern Recognition and Machine Learning}},
  year      = {2006}
}

@article{Calvo1978,
  author  = {Calvo, Guillermo A.},
  journal = {Econometrica},
  number  = {6},
  pages   = {1411-1428},
  title   = {On the Time Consistency of Optimal Policy in a Monetary Economy},
  volume  = {46},
  year    = {1978}
}

@article{Carroll2001,
  author  = {Carroll, Christopher D},
  journal = {Journal of Economic Perspectives},
  number  = {3},
  pages   = {23--45},
  title   = {{A Theory of the Consumption Function, with and without Liquidity Constraints}},
  volume  = {15},
  year    = {2001}
}

@article{Carroll2006,
  title     = {The method of endogenous gridpoints for solving dynamic stochastic optimization problems},
  author    = {Carroll, Christopher D},
  journal   = {Economics Letters},
  volume    = {91},
  number    = {3},
  pages     = {312--320},
  year      = {2006},
  publisher = {Elsevier}
}

@article{Coleman1990,
  author    = {Coleman, Wilbur John},
  journal   = {Journal of Business \& Economic Statistics},
  number    = {1},
  pages     = {27--29},
  publisher = {Taylor \& Francis},
  title     = {{Solving the Stochastic Growth Model by Policy-Function Iteration}},
  volume    = {8},
  year      = {1990}
}

@book{CryerChan2008,
  author    = {Cryer, J. D. and Chan, K-S.},
  edition   = {2nd Edition},
  publisher = {Springer},
  title     = {{Time Series Analysis}},
  year      = {2008}
}

@article{Deaton1991,
  author    = {Deaton, Angus},
  journal   = {Econometrica},
  number    = {5},
  pages     = {1221--1248},
  publisher = {Econometric Society},
  series    = {Econometrica},
  title     = {{Saving and Liquidity Constraints}},
  volume    = {59},
  year      = {1991}
}

@article{DeatonPaxton1994,
  author  = {Deaton, Angus and Paxson, Christina},
  journal = {Journal of Political Economy},
  number  = {3},
  pages   = {437--467},
  title   = {{Intertemporal Choice and Inequality}},
  volume  = {102},
  year    = {1994}
}

@article{DenHaan2010,
  author    = {Den Haan, Wouter J},
  journal   = {Journal of Economic Dynamics and Control},
  number    = {1},
  pages     = {4--27},
  publisher = {Elsevier},
  series    = {Journal of Economic Dynamics and Control},
  title     = {{Comparison of solutions to the incomplete markets model with aggregate uncertainty}},
  volume    = {34},
  year      = {2010}
}

@unpublished{DLP2013,
  author = {Du, Y E and Lehrer, Ehud and Pauzner, A D Y},
  title  = {{Competitive economy as a ranking device over networks}},
  note   = {submitted},
  year   = {2013}
}

@book{Dudley2002,
  author    = {Dudley, R M},
  publisher = {Cambridge University Press},
  series    = {Cambridge Studies in Advanced Mathematics},
  title     = {{Real Analysis and Probability}},
  year      = {2002}
}

@article{EngleGranger1987,
  author    = {Engle, Robert F and Granger, Clive W J},
  journal   = {Econometrica},
  number    = {2},
  pages     = {251--276},
  publisher = {Econometric Society},
  title     = {{Co-integration and Error Correction: Representation, Estimation, and Testing}},
  volume    = {55},
  year      = {1987}
}

@book{EvansHonkapohja2001,
  author    = {Evans, G W and Honkapohja, S},
  publisher = {Princeton University Press},
  series    = {Frontiers of Economic Research},
  title     = {{Learning and Expectations in Macroeconomics}},
  year      = {2001}
}

@book{Friedman1956,
  author    = {Friedman, M.},
  publisher = {Princeton University Press},
  title     = {{A Theory of the Consumption Function}},
  year      = {1956}
}

@article{Hall1978,
  author    = {Hall, Robert E},
  journal   = {Journal of Political Economy},
  number    = {6},
  pages     = {971--987},
  publisher = {University of Chicago Press},
  title     = {{Stochastic Implications of the Life Cycle-Permanent Income Hypothesis: Theory and Evidence}},
  volume    = {86},
  year      = {1978}
}

@article{HallMishkin1982,
  author  = {Hall, Robert E and Mishkin, Frederic S},
  journal = {National Bureau of Economic Research Working Paper Series},
  title   = {{The Sensitivity of Consumption to Transitory Income: Estimates from Panel Data on Households}},
  volume  = {No. 505},
  year    = {1982}
}

@incollection{HansenEppleRoberds1985,
  author    = {Hansen, Lars. P. and Epple, Dennis and Roberts, Will},
  booktitle = {Energy, Foresight, and Strategy},
  edition   = {Vol 1},
  publisher = {Resources for the Future},
  title     = {Linear-Quadratic Duopoly Models of Resource Depletion},
  year      = {1985}
}

@article{Hamilton2005,
  author    = {Hamilton, James D},
  journal   = {Federal Reserve Bank of St. Louis Review},
  number    = {July-August},
  pages     = {435--452},
  publisher = {Federal Reserve Bank of St. Louis},
  title     = {{What's real about the business cycle?}},
  year      = {2005}
}

@book{HansenSargent2013,
  author    = {Hansen, L P and Sargent, T J},
  publisher = {Princeton University Press},
  series    = {The Gorman Lectures in Economics},
  title     = {{Recursive Models of Dynamic Linear Economies}},
  year      = {2013}
}

@book{HansenSargent2008,
  author    = {Hansen, L P and Sargent, T J},
  publisher = {Princeton University Press},
  title     = {{Robustness}},
  year      = {2008}
}

@article{HansenSargent2000,
  author  = {Hansen, Lars Peter and Sargent, Thomas J},
  journal = {Manuscript, Department of Economics, Stanford University.},
  title   = {{Wanting robustness in macroeconomics}},
  volume  = {4},
  year    = {2000}
}

@book{HernandezLermaLasserre1996,
  author    = {Hernandez-Lerma, O and Lasserre, J B},
  number    = {Vol 1},
  publisher = {Springer},
  series    = {Applications of Mathematics Stochastic Modelling and Applied Probability},
  title     = {{Discrete-Time Markov Control Processes: Basic Optimality Criteria}},
  year      = {1996}
}

@article{HopenhaynPrescott1992,
  author    = {Hopenhayn, Hugo A and Prescott, Edward C},
  journal   = {Econometrica},
  number    = {6},
  pages     = {1387--1406},
  publisher = {The Econometric Society},
  title     = {{Stochastic Monotonicity and Stationary Distributions for Dynamic Economies}},
  volume    = {60},
  year      = {1992}
}

@article{hopenhayn1992entry,
  title     = {Entry, exit, and firm dynamics in long run equilibrium},
  author    = {Hopenhayn, Hugo A},
  journal   = {Econometrica: Journal of the Econometric Society},
  pages     = {1127--1150},
  year      = {1992},
  publisher = {JSTOR}
}

@article{HopenhaynRogerson1993,
  author    = {Hopenhayn, Hugo A and Rogerson, Richard},
  journal   = {Journal of Political Economy},
  number    = {5},
  pages     = {915--938},
  publisher = {University of Chicago Press},
  title     = {{Job Turnover and Policy Evaluation: A General Equilibrium Analysis}},
  volume    = {101},
  year      = {1993}
}

@article{Huggett1993,
  author    = {Huggett, Mark},
  journal   = {Journal of Economic Dynamics and Control},
  number    = {5-6},
  pages     = {953--969},
  publisher = {Elsevier},
  title     = {{The risk-free rate in heterogeneous-agent incomplete-insurance economies}},
  volume    = {17},
  year      = {1993}
}

@article{Bewley1977,
  title     = {The permanent income hypothesis: A theoretical formulation},
  author    = {Bewley, Truman},
  journal   = {Journal of Economic Theory},
  volume    = {16},
  number    = {2},
  pages     = {252--292},
  year      = {1977},
  publisher = {Elsevier}
}

@book{Janich1994,
  author    = {J\"{a}nich, K},
  publisher = {Springer},
  series    = {Springer Undergraduate Texts in Mathematics and Technology},
  title     = {{Linear Algebra}},
  year      = {1994}
}

@book{Judd1998,
  author    = {Judd, K L},
  publisher = {MIT Press},
  series    = {Scientific and Engineering},
  title     = {{Numerical Methods in Economics}},
  year      = {1998}
}

@techreport{Judd1990,
  author      = {Judd, K L},
  year        = {1990},
  title       = {Cournot versus Bertrand: A Dynamic Resolution},
  institution = {Hoover Institution, Stanford University}
}

@techreport{Kamihigashi2012,
  author      = {Kamihigashi, Takashi},
  booktitle   = {RIEB DP2012-31},
  institution = {Kobe University},
  title       = {{Elementary results on solutions to the bellman equation of dynamic programming: existence, uniqueness, and convergence}},
  year        = {2012}
}

@article{Kuhn2013,
  author    = {Kuhn, Moritz},
  journal   = {International Economic Review},
  pages     = {807--835},
  publisher = {Department of Economics, University of Pennsylvania and Osaka University Institute of Social and Economic Research Association},
  title     = {{Recursive Equilibria In An Aiyagari-Style Economy With Permanent Income Shocks}},
  volume    = {54},
  year      = {2013}
}

@article{KydlandPrescott1977,
  author  = {Kydland, Finn E., and Edward C. Prescott},
  journal = {Journal of Political Economy},
  pages   = {867-896},
  title   = {Rules Rather than Discretion: The Inconsistency of Optimal Plans},
  volume  = {106},
  number  = {5},
  year    = {1977}
}

@article{KydlandPrescott1980,
  author  = {Kydland, Finn E., and Edward C. Prescott},
  journal = {Econometrics},
  pages   = {1345-2370},
  title   = {Time to Build and Aggregate Fluctuations},
  volume  = {50},
  number  = {6},
  year    = {1980}
}

@book{LasotaMackey1994,
  author    = {Lasota, A and MacKey, M C},
  publisher = {Springer-Verlag},
  series    = {Applied Mathematical Sciences},
  title     = {{Chaos, Fractals, and Noise: Stochastic Aspects of Dynamics}},
  year      = {1994}
}

@book{Ljungqvist2012,
  author    = {Ljungqvist, L and Sargent, T J},
  publisher = {MIT Press},
  title     = {Recursive Macroeconomic Theory},
  edition   = {4},
  year      = {2018}
}

@article{Lucas1978,
  author  = {Lucas, Jr., Robert E},
  journal = {Econometrica: Journal of the Econometric Society},
  number  = {6},
  pages   = {1429--1445},
  title   = {{Asset prices in an exchange economy}},
  volume  = {46},
  year    = {1978}
}

@article{LucasPrescott1971,
  author  = {Lucas, Jr., Robert E and Prescott, Edward C},
  journal = {Econometrica: Journal of the Econometric Society},
  pages   = {659--681},
  title   = {{Investment under uncertainty}},
  year    = {1971}
}

@article{LucasStokey1983,
  author  = {Lucas, Jr., Robert E and Stokey, Nancy L},
  journal = {Journal of monetary Economics},
  number  = {3},
  pages   = {55--93},
  title   = {{Optimal Fiscal and Monetary Policy in an Economy without Capital}},
  volume  = {12},
  year    = {1983}
}

@article{MarcetMarimon1994,
  author      = {Albert Marcet and Ramon Marimon},
  title       = {{Recursive contracts}},
  year        = 1994,
  institution = {Department of Economics and Business, Universitat Pompeu Fabra},
  type        = {Economics Working Papers},
  url         = {http://ideas.repec.org/p/upf/upfgen/337.html},
  number      = {337}
}

@article{MarcetSargent1989,
  author    = {Marcet, Albert and Sargent, Thomas J},
  journal   = {Journal of Political Economy},
  number    = {6},
  pages     = {1306--1322},
  publisher = {University of Chicago Press},
  title     = {{Convergence of Least-Squares Learning in Environments with Hidden State Variables and Private Information}},
  volume    = {97},
  year      = {1989}
}

@article{MV2010,
  author    = {Martins-da-Rocha, V Filipe and Vailakis, Yiannis},
  journal   = {Econometrica},
  number    = {3},
  pages     = {1127--1141},
  publisher = {Econometric Society},
  title     = {{Existence and Uniqueness of a Fixed Point for Local Contractions}},
  volume    = {78},
  year      = {2010}
}

@book{MCWG1995,
  author    = {Mas-Colell, A and Whinston, M D and Green, J R},
  publisher = {Oxford University Press},
  title     = {{Microeconomic Theory}},
  volume    = {1},
  year      = {1995}
}

@article{McCall1970,
  author  = {McCall, J J},
  journal = {The Quarterly Journal of Economics},
  number  = {1},
  pages   = {113--126},
  title   = {{Economics of Information and Job Search}},
  volume  = {84},
  year    = {1970}
}

@article{MehraPrescott1985,
  author  = {Mehra, Rajnish and Prescott, Edward C},
  journal = {Journal of Monetary Economics},
  number  = {2},
  pages   = {145--161},
  title   = {{The equity premium: A puzzle}},
  volume  = {15},
  year    = {1985}
}

@book{MeynTweedie2009,
  author    = {Meyn, S P and Tweedie, R L},
  publisher = {Cambridge University Press},
  title     = {{Markov Chains and Stochastic Stability}},
  year      = {2009}
}

@article{MillerSalmon1985,
  author  = {Miller, Marcus and Salmon, Mark},
  title   = {{Dynamic Games and the Time Inconsistency of Optimal Policy in Open Economies}},
  journal = {Economic Journal},
  volume  = {95},
  year    = {1985},
  pages   = {124-137}
}

@book{MirandaFackler2002,
  author    = {Miranda, Mario J and Fackler, P L},
  publisher = {Cambridge: MIT Press},
  title     = {{Applied Computational Economics and Finance}},
  year      = {2002}
}

@incollection{ModiglianiBrumberg1954,
  author    = {Modigliani, F. and Brumberg, R.},
  booktitle = {Post-Keynesian Economics},
  editor    = {Kurihara, K.K},
  title     = {{Utility analysis and the consumption function: An interpretation of cross-section data}},
  year      = {1954}
}

@article{Neal1999,
  author    = {Neal, Derek},
  journal   = {Journal of Labor Economics},
  number    = {2},
  pages     = {237--261},
  publisher = {University of Chicago Press},
  title     = {{The Complexity of Job Mobility among Young Men}},
  volume    = {17},
  year      = {1999}
}

@article{Parker1999,
  author  = {Parker, Jonathan A},
  journal = {American Economic Review},
  number  = {4},
  pages   = {959--973},
  title   = {{The Reaction of Household Consumption to Predictable Changes in Social Security Taxes}},
  volume  = {89},
  year    = {1999}
}

@article{Pearlman1992,
  author  = {Pearlman, J.G.},
  title   = {Reputational and Nonreputational Policies Under Partial Information},
  journal = {Journal of Economic Dynamics and Control},
  volume  = {16},
  number  = {2},
  pages   = {339-358},
  year    = {1992}
}

@article{PearlmanCurrieLevine1986,
  author  = {Pearlman, J.G. and Currie, D.A. and Levine, P.L.},
  title   = {Rational expectations with partial information},
  journal = {Economic Modeling},
  volume  = {3},
  pages   = {90-105},
  year    = {1992}
}

@book{Popper1992,
  author    = {Popper, K},
  edition   = {1},
  publisher = {Routledge},
  title     = {{The Logic of Scientific Discovery}},
  year      = {1992}
}

@article{Prescott1977,
  author  = {Prescott, Edward C.},
  year    = {1977},
  title   = {Should Control Theory Be Used for Economic Stabilization?},
  journal = {Journal of Monetary Economics},
  volume  = {7},
  pages   = {13-38}
}

@article{Rabault2002,
  author    = {Rabault, Guillaume},
  journal   = {Journal of Economic Dynamics and Control},
  number    = {2},
  pages     = {217--245},
  publisher = {Elsevier},
  title     = {{When do borrowing constraints bind? Some new results on the income fluctuation problem}},
  volume    = {26},
  year      = {2002}
}

@article{Ramsey1927,
  author  = {Ramsey, F. P.},
  journal = {Economic Journal},
  number  = {145},
  pages   = {47--61},
  title   = {{A Contribution to the theory of taxation}},
  volume  = {37},
  year    = {1927}
}

@article{Reiter2009,
  author    = {Reiter, Michael},
  journal   = {Journal of Economic Dynamics and Control},
  number    = {3},
  pages     = {649--665},
  publisher = {Elsevier},
  title     = {{Solving heterogeneous-agent models by projection and perturbation}},
  volume    = {33},
  year      = {2009}
}

@article{Sargent1979,
  author  = {Sargent, T J},
  year    = {1979},
  title   = {A Note On Maximum Likelihood Estimation of The Rational Expectations Model of The Term Structure},
  journal = {Journal of Monetary Economics},
  volume  = {35},
  pages   = {245-274}
}

@book{Sargent1987,
  author    = {Sargent, Thomas J},
  edition   = {2nd},
  publisher = {Academic Press},
  address   = {New York},
  title     = {Macroeconomic Theory},
  year      = {1987}
}

@article{SchechtmanEscudero1977,
  author  = {Schechtman, Jack and Escudero, Vera L S},
  journal = {Journal of Economic Theory},
  number  = {2},
  pages   = {151--166},
  title   = {{Some results on an income fluctuation problem}},
  volume  = {16},
  year    = {1977}
}

@article{Schelling1969,
  author    = {Schelling, Thomas C},
  journal   = {American Economic Review},
  number    = {2},
  pages     = {488--493},
  publisher = {American Economic Association},
  title     = {{Models of Segregation}},
  volume    = {59},
  year      = {1969}
}

@article{bansal2004risks,
  title     = {Risks for the long run: A potential resolution of asset pricing puzzles},
  author    = {Bansal, Ravi and Yaron, Amir},
  journal   = {The journal of Finance},
  volume    = {59},
  number    = {4},
  pages     = {1481--1509},
  year      = {2004},
  publisher = {Wiley Online Library}
}

@article{Bansal_Yaron_2004,
  author   = {Ravi Bansal and Amir Yaron},
  title    = {{Risks for the Long Run: A Potential Resolution of Asset Pricing Puzzles}},
  journal  = {Journal of Finance},
  year     = 2004,
  volume   = {59},
  number   = {4},
  pages    = {1481-1509},
  month    = {08},
  keywords = {},
  doi      = {},
  abstract = { We model consumption and dividend growth rates as containing (1) a small long-run predictable component, and (2) fluctuating economic uncertainty (consumption volatility). These dynamics, for which we provide empirical support, in conjunction with Epstein and Zin's (1989) preferences, can explain key asset markets phenomena. In our economy, financial markets dislike economic uncertainty and better long-run growth prospects raise equity prices. The model can justify the equity premium, the risk-free rate, and the volatility of the market return, risk-free rate, and the price-dividend ratio. As in the data, dividend yields predict returns and the volatility of returns is time-varying. Copyright 2004 by The American Finance Association.},
  url      = {https://ideas.repec.org/a/bla/jfinan/v59y2004i4p1481-1509.html}
}

@article{hansen2008consumption,
  title     = {Consumption strikes back? Measuring long-run risk},
  author    = {Hansen, Lars Peter and Heaton, John C and Li, Nan},
  journal   = {Journal of Political economy},
  volume    = {116},
  number    = {2},
  pages     = {260--302},
  year      = {2008},
  publisher = {The University of Chicago Press}
}

@article{HHL_2008,
  author   = {Lars Peter Hansen and John C. Heaton and Nan Li},
  title    = {{Consumption Strikes Back? Measuring Long-Run Risk}},
  journal  = {Journal of Political Economy},
  year     = 2008,
  volume   = {116},
  number   = {2},
  pages    = {260-302},
  month    = {04},
  keywords = {},
  doi      = {},
  abstract = { We characterize and measure a long-term risk-return trade-off for the valuation of cash flows exposed to fluctuations in macroeconomic growth. This trade-off features risk prices of cash flows that are realized far into the future but continue to be reflected in asset values. We apply this analysis to claims on aggregate cash flows and to cash flows from value and growth portfolios by imputing values to the long-run dynamic responses of cash flows to macroeconomic shocks. We explore the sensitivity of our results to features of the economic valuation model and of the model cash flow dynamics. (c) 2008 by The University of Chicago. All rights reserved.},
  url      = {https://ideas.repec.org/a/ucp/jpolec/v116y2008i2p260-302.html}
}

@article{hansen2007beliefs,
  title   = {Beliefs, doubts and learning: Valuing macroeconomic risk},
  author  = {Hansen, Lars Peter},
  journal = {American Economic Review},
  volume  = {97},
  number  = {2},
  pages   = {1--30},
  year    = {2007}
}

@article{Hansen_2007,
  author   = {Lars Peter Hansen},
  title    = {{Beliefs, Doubts and Learning: Valuing Macroeconomic Risk}},
  journal  = {American Economic Review},
  year     = 2007,
  volume   = {97},
  number   = {2},
  pages    = {1-30},
  month    = {May},
  keywords = {},
  doi      = {},
  abstract = {No abstract is available for this item.},
  url      = {https://ideas.repec.org/a/aea/aecrev/v97y2007i2p1-30.html}
}

@article{lucas2003macroeconomic,
  title   = {Macroeconomic priorities},
  author  = {Lucas Jr, Robert E},
  journal = {American economic review},
  volume  = {93},
  number  = {1},
  pages   = {1--14},
  year    = {2003}
}

@article{Lucas_2003,
  author   = {Lucas, Jr., Robert E},
  title    = {{Macroeconomic Priorities}},
  journal  = {American Economic Review},
  year     = 2003,
  volume   = {93},
  number   = {1},
  pages    = {1-14},
  month    = {March},
  keywords = {},
  url      = {https://www.aeaweb.org/articles?id=10.1257/000282803321455133}
}

@book{Shiryaev1995,
  author    = {Shiriaev, A N},
  edition   = {2nd},
  publisher = {Springer},
  series    = {Graduate texts in mathematics. Springer},
  title     = {{Probability}},
  year      = {1995}
}

@book{StokeyLucas1989,
  author    = {Stokey, N L and Lucas, R E and Prescott, E C},
  publisher = {Harvard University Press},
  title     = {{Recursive Methods in Economic Dynamics}},
  year      = {1989}
}

@article{STY2004,
  author  = {Storesletten, Kjetil and Telmer, Christopher I and Yaron, Amir},
  journal = {Journal of Monetary Economics},
  number  = {3},
  pages   = {609--633},
  title   = {{Consumption and risk sharing over the life cycle}},
  volume  = {51},
  year    = {2004}
}

@book{Sundaram1996,
  author    = {Sundaram, R K},
  publisher = {Cambridge University Press},
  title     = {{A First Course in Optimization Theory}},
  year      = {1996}
}

@article{Tauchen1986,
  author    = {Tauchen, George},
  journal   = {Economics Letters},
  number    = {2},
  pages     = {177--181},
  publisher = {Elsevier},
  title     = {{Finite state markov-chain approximations to univariate and vector autoregressions}},
  volume    = {20},
  year      = {1986}
}

@article{Townsend1983,
  author  = {Townsend, Robert M.},
  year    = {1983},
  title   = {Forecasting the Forecasts of Others},
  journal = {Journal of Political Economy},
  volume  = {91},
  pages   = {546-588}
}

@incollection{Uhlig2001,
  author    = {Uhlig, H},
  booktitle = {Computational Methods for the Study of Dynamic Economies},
  editor    = {Marimon, R and Scott, A},
  pages     = {30--62},
  publisher = {Oxford University Press},
  title     = {{A toolkit for analysing nonlinear dynamic stochastic models easily.}},
  year      = {2001}
}

@article{kydland1980dynamic,
  title     = {Dynamic optimal taxation, rational expectations and optimal control},
  author    = {Kydland, Finn E and Prescott, Edward C},
  journal   = {Journal of Economic Dynamics and Control},
  volume    = {2},
  pages     = {79--91},
  year      = {1980},
  publisher = {Elsevier}
}

@article{chang1998credible,
  title     = {Credible monetary policy in an infinite horizon model: Recursive approaches},
  author    = {Chang, Roberto},
  journal   = {Journal of Economic Theory},
  volume    = {81},
  number    = {2},
  pages     = {431--461},
  year      = {1998},
  publisher = {Elsevier}
}

@article{chari1990sustainable,
  title     = {Sustainable plans},
  author    = {Chari, Varadarajan V and Kehoe, Patrick J},
  journal   = {Journal of Political Economy},
  pages     = {783--802},
  year      = {1990},
  publisher = {JSTOR}
}

@article{atkeson2010sophisticated,
  title     = {Sophisticated Monetary Policies*},
  author    = {Atkeson, Andrew and Chari, Varadarajan V and Kehoe, Patrick J},
  journal   = {The Quarterly journal of economics},
  volume    = {125},
  number    = {1},
  pages     = {47--89},
  year      = {2010},
  publisher = {MIT Press}
}

@article{bassetto2005equilibrium,
  title     = {Equilibrium and government commitment},
  author    = {Bassetto, Marco},
  journal   = {Journal of Economic Theory},
  volume    = {124},
  number    = {1},
  pages     = {79--105},
  year      = {2005},
  publisher = {Elsevier}
}

@techreport{giannoni2010optimal,
  title       = {Optimal target criteria for stabilization policy},
  author      = {Giannoni, Marc P and Woodford, Michael},
  year        = {2010},
  institution = {National Bureau of Economic Research}
}

@article{miller1985dynamic,
  title     = {Dynamic games and the time inconsistency of optimal policy in open economies},
  author    = {Miller, Marcus and Salmon, Mark},
  journal   = {The Economic Journal},
  pages     = {124--137},
  year      = {1985},
  publisher = {JSTOR}
}

@article{pearlman1986rational,
  title     = {Rational expectations models with partial information},
  author    = {Pearlman, Joseph and Currie, David and Levine, Paul},
  journal   = {Economic Modelling},
  volume    = {3},
  number    = {2},
  pages     = {90--105},
  year      = {1986},
  publisher = {Elsevier}
}

@techreport{backus1986consistency,
  title       = {The consistency of optimal policy in stochastic rational expectations models},
  author      = {Backus, David and Driffill, John},
  year        = {1986},
  institution = {CEPR Discussion Papers}
}

@article{stokey1989reputation,
  title     = {Reputation and time consistency},
  author    = {Stokey, Nancy L},
  journal   = {The American Economic Review},
  pages     = {134--139},
  year      = {1989},
  publisher = {JSTOR}
}

@article{ericson1995markov,
  title     = {Markov-perfect industry dynamics: A framework for empirical work},
  author    = {Ericson, Richard and Pakes, Ariel},
  journal   = {The Review of Economic Studies},
  volume    = {62},
  number    = {1},
  pages     = {53--82},
  year      = {1995},
  publisher = {Oxford University Press}
}

@article{ryan2012costs,
  title     = {The costs of environmental regulation in a concentrated industry},
  author    = {Ryan, Stephen P},
  journal   = {Econometrica},
  volume    = {80},
  number    = {3},
  pages     = {1019--1061},
  year      = {2012},
  publisher = {Wiley Online Library}
}

@article{doraszelski2010computable,
  title     = {Computable Markov-perfect industry dynamics},
  author    = {Doraszelski, Ulrich and Satterthwaite, Mark},
  journal   = {The RAND Journal of Economics},
  volume    = {41},
  number    = {2},
  pages     = {215--243},
  year      = {2010},
  publisher = {Wiley Online Library}
}

@article{levhari1980great,
  title     = {The great fish war: an example using a dynamic Cournot-Nash solution},
  author    = {Levhari, David and Mirman, Leonard J},
  journal   = {The Bell Journal of Economics},
  pages     = {322--334},
  year      = {1980},
  publisher = {JSTOR}
}

@article{BEGS1,
  author  = {Anmol Bhandari and David Evans and Mikhail Golosov and Thomas J. Sargent},
  title   = {{Fiscal Policy and Debt Management with Incomplete Markets}},
  journal = {The Quarterly Journal of Economics},
  year    = 2017,
  volume  = {132},
  number  = {2},
  pages   = {617-663},
  month   = {}
}

@article{van2011dynamic,
  title     = {Dynamic games in the economics of natural resources: a survey},
  author    = {Van Long, Ngo},
  journal   = {Dynamic Games and Applications},
  volume    = {1},
  number    = {1},
  pages     = {115--148},
  year      = {2011},
  publisher = {Springer}
}

@techreport{bhandari2013taxes,
  title       = {Taxes, debts, and redistributions with aggregate shocks},
  author      = {Bhandari, Anmol and Evans, David and Golosov, Mikhail and
                 Sargent, Thomas J},
  year        = {2013},
  institution = {National Bureau of Economic Research}
}

@article{kikuchi2018span,
  title     = {Span of control, transaction costs, and the structure of production chains},
  author    = {Kikuchi, Tomoo and Nishimura, Kazuo and Stachurski, John},
  journal   = {Theoretical Economics},
  volume    = {13},
  number    = {2},
  pages     = {729--760},
  year      = {2018},
  publisher = {Wiley Online Library}
}

@article{coase1937nature,
  title     = {The nature of the firm},
  author    = {Coase, Ronald Harry},
  journal   = {economica},
  volume    = {4},
  number    = {16},
  pages     = {386--405},
  year      = {1937},
  publisher = {Wiley Online Library}
}

@article{do1999solutions,
  title     = {Solutions for the linear-quadratic control problem of Markov jump linear systems},
  author    = {Do Val, JBR and Geromel, JC and Costa, OLV},
  journal   = {Journal of Optimization Theory and Applications},
  volume    = {103},
  number    = {2},
  pages     = {283--311},
  year      = {1999},
  publisher = {Springer}
}

@article{svensson2008optimal,
  title     = {Optimal monetary policy under uncertainty: A Markov jump-linear-quadratic approach},
  author    = {Svensson, Lars EO and Williams, Noah and others},
  journal   = {Federal Reserve Bank of St. Louis Review},
  volume    = {90},
  number    = {4},
  pages     = {275--293},
  year      = {2008},
  publisher = {Federal Reserve Bank of St. Louis}
}

@incollection{SvenssonWilliams2009,
  author    = {Lars E.O. Svensson and Noah Williams},
  editor    = {Klaus Schmidt-Hebbel and Carl E. Walsh and Norman Loayza and Klaus Schmidt-Hebbel},
  title     = {Optimal Monetary Policy under Uncertainty in DSGE Models: A Markov Jump-Linear-Quadratic Approach},
  booktitle = {Monetary Policy under Uncertainty and Learning},
  publisher = {Central Bank of Chile},
  year      = 2009,
  month     = {March},
  volume    = {13},
  series    = {Central Banking, Analysis, and Economic Policies Book Series},
  chapter   = {3},
  pages     = {077-114}
}

@article{barro1999determinants,
  title     = {Determinants of democracy},
  author    = {Barro, Robert J},
  journal   = {Journal of Political economy},
  volume    = {107},
  number    = {S6},
  pages     = {S158--S183},
  year      = {1999},
  publisher = {The University of Chicago Press}
}

@techreport{barro2003religion,
  title       = {Religion and economic growth},
  author      = {Barro, Robert J and McCleary, Rachel},
  year        = {2003},
  institution = {National Bureau of Economic Research}
}

@article{Blanchard_Khan,
  author  = {Blanchard, Olivier Jean and Kahn, Charles M},
  title   = {{The Solution of Linear Difference Models under Rational Expectations}},
  journal = {Econometrica},
  year    = 1980,
  volume  = {48},
  number  = {5},
  pages   = {1305-1311},
  month   = {July}
}

@book{Whiteman,
  author    = {Charles Whiteman},
  year      = {1983},
  title     = {Linear Rational Expectations Models: A User's Guide},
  publisher = {University of Minnesota Press},
  address   = {Minneapolis, Minnesota}
}

@book{Hans_Sarg_book_2016,
  author    = {Lars Peter Hansen and Thomas J. Sargent},
  year      = {2017},
  title     = {Risk, Uncertainty, and Value},
  publisher = {Princeton University Press},
  address   = {Princeton, New Jersey}
}

@article{Neyman_Pearson,
  author  = {Neyman, J. and  Pearson, E. S},
  year    = {1933},
  title   = {On the problem of the most efficient tests of statistical
             hypotheses},
  journal = {Phil. Trans. R. Soc. Lond. A. 231 (694–706)},
  pages   = {289–337}
}

@article{ma2020income,
  title     = {The income fluctuation problem and the evolution of wealth},
  author    = {Ma, Qingyin and Stachurski, John and Toda, Alexis Akira},
  journal   = {Journal of Economic Theory},
  volume    = {187},
  pages     = {105003},
  year      = {2020},
  publisher = {Elsevier}
}

@article{stachurski2019impossibility,
  title     = {An impossibility theorem for wealth in heterogeneous-agent models with limited heterogeneity},
  author    = {Stachurski, John and Toda, Alexis Akira},
  journal   = {Journal of Economic Theory},
  volume    = {182},
  pages     = {1--24},
  year      = {2019},
  publisher = {Elsevier}
}


@book{zhao_power_2012,
	address = {Boston, MA},
	series = {{SpringerBriefs} in {Computer} {Science}},
	title = {Power {Distribution} and {Performance} {Analysis} for {Wireless} {Communication} {Networks}},
	isbn = {978-1-4614-3283-8 978-1-4614-3284-5},
	url = {https://link.springer.com/10.1007/978-1-4614-3284-5},
	language = {en},
	urldate = {2023-02-03},
	publisher = {Springer US},
	author = {Zhao, Dongmei},
	year = {2012},
	doi = {10.1007/978-1-4614-3284-5},
	keywords = {Performance Analysis, Power Distribution, Radio Resource Management, Wireless Networks},
}

@article{benhabib_wealth_2019,
	title = {Wealth {Distribution} and {Social} {Mobility} in the {US}: {A} {Quantitative} {Approach}},
	volume = {109},
	issn = {0002-8282},
	shorttitle = {Wealth {Distribution} and {Social} {Mobility} in the {US}},
	abstract = {We quantitatively identify the factors that drive wealth dynamics in the United States and are consistent with its skewed cross-sectional distribution and with social mobility. We concentrate on three critical factors: (i) skewed earnings, (ii) differential saving rates across wealth levels, and (iii) stochastic idiosyncratic returns to wealth. All of these are fundamental for matching both distribution and mobility. The stochastic process for returns which best fits the cross-sectional distribution of wealth and social mobility in the United States shares several statistical properties with those of the returns to wealth uncovered by Fagereng et al. (2017) from tax records in Norway.},
	language = {en},
	number = {5},
	urldate = {2023-02-03},
	journal = {American Economic Review},
	author = {Benhabib, Jess and Bisin, Alberto and Luo, Mi},
	month = may,
	year = {2019},
	keywords = {Personal Income, Wealth, and Their Distributions, General Aggregative Models: Neoclassical, Macroeconomics: Consumption, Saving, Wealth, Aggregate Factor Income Distribution},
	pages = {1623--1647},
}


@article{cobweb_model,
 ISSN = {10711031},
 abstract = {In recent years, economists have become much interested in recursive models. This interest stems from a growing need for long-term economic projections and for forecasting the probable effects of economic programs and policies. In a dynamic world, past and present conditions help shape future conditions. Perhaps the simplest recursive model is the two-dimensional "cobweb diagram," discussed by Ezekiel in 1938. The present paper attempts to generalize the simple cobweb model somewhat. It considers some effects of price supports. It discusses multidimensional cobwebs to describe simultaneous adjustments in prices and outputs of a number of commodities. And it allows for time trends in the variables.},
 author = {Frederick V. Waugh},
 journal = {Journal of Farm Economics},
 number = {4},
 pages = {732--750},
 publisher = {[Oxford University Press, Agricultural & Applied Economics Association]},
 title = {Cobweb Models},
 urldate = {2023-02-06},
 volume = {46},
 year = {1964}
}

@article{hog_cycle,
author = {Harlow, Arthur A.},
title = {The Hog Cycle and the Cobweb Theorem},
journal = {American Journal of Agricultural Economics},
volume = {42},
number = {4},
pages = {842-853},
doi = {https://doi.org/10.2307/1235116},
abstract = {Abstract A surprisingly regular four year cycle in hogs has become apparent in the past ten years. This regularity presents an unusual opportunity to study the mechanism of the cycle because it suggests the cycle may be inherent within the industry rather than the result of lagged responses to outside influences. The cobweb theorem is often mentioned as a theoretical tool for explaining the hog cycle, although a two year cycle is usually predicted. When the nature of the hog industry is examined, certain factors become apparent which enable the cobweb theorem to serve as a theoretical basis for the present four year cycle.},
year = {1960}
}

@book{jackson2010social,
  title={Social and economic networks},
  author={Jackson, Matthew O},
  year={2010},
  publisher={Princeton university press}
}

@book{easley2010networks,
  title={Networks, crowds, and markets},
  author={Easley, David and Kleinberg, Jon and others},
  volume={8},
  year={2010},
  publisher={Cambridge university press Cambridge}
}

@book{borgatti2018analyzing,
  title={Analyzing social networks},
  author={Borgatti, Stephen P and Everett, Martin G and Johnson, Jeffrey C},
  year={2018},
  publisher={Sage}
}

@article{sargent2022economic,
  title={Economic Networks: Theory and Computation},
  author={Sargent, Thomas J and Stachurski, John},
  journal={arXiv preprint arXiv:2203.11972},
  year={2022}
}

@book{goyal2023networks,
  title={Networks: An economics approach},
  author={Goyal, Sanjeev},
  year={2023},
  publisher={MIT Press}
}

@book{newman2018networks,
  title={Networks},
  author={Newman, Mark},
  year={2018},
  publisher={Oxford university press}
}

@book{menczer2020first,
  title={A first course in network science},
  author={Menczer, Filippo and Fortunato, Santo and Davis, Clayton A},
  year={2020},
  publisher={Cambridge University Press}
}

@article{coscia2021atlas,
  title={The atlas for the aspiring network scientist},
  author={Coscia, Michele},
  journal={arXiv preprint arXiv:2101.00863},
  year={2021}
}

@article{imampolitical,
  title={Political Institutions and Output Collapses},
  author={Imam, Patrick and Temple, Jonathan RW},
  year={2023},
  journal={IMF Working Paper}
}<|MERGE_RESOLUTION|>--- conflicted
+++ resolved
@@ -3,7 +3,6 @@
 Note: Extended Information (like abstracts, doi, url's etc.) can be found in quant-econ-extendedinfo.bib file in _static/
 ###
 
-<<<<<<< HEAD
 @book{sargent2002big,
   title={The Big Problem of Small Change},
   author={Sargent, Thomas J and Velde, Fran{\c{c}}ois R},
@@ -21,7 +20,7 @@
 }
 
 
-=======
+
 @book{cochrane2023fiscal,
   title={The Fiscal Theory of the Price Level},
   author={Cochrane, John H},
@@ -29,7 +28,6 @@
   publisher={Princeton University Press},
   address={Princeton, New Jersey}
 }
->>>>>>> 87cadb97
 
 @incollection{sargent1982ends,
   title={The ends of four big inflations},
