--- conflicted
+++ resolved
@@ -2562,14 +2562,6 @@
 year = {1960}
 }
 
-<<<<<<< HEAD
-
-@article{imampolitical,
-  title={Political Institutions and Output Collapses},
-  author={Imam, Patrick and Temple, Jonathan RW},
-  year={2023},
-  journal={IMF Working Paper}
-=======
 @book{jackson2010social,
   title={Social and economic networks},
   author={Jackson, Matthew O},
@@ -2625,5 +2617,11 @@
   author={Coscia, Michele},
   journal={arXiv preprint arXiv:2101.00863},
   year={2021}
->>>>>>> 1d198797
+}
+
+@article{imampolitical,
+  title={Political Institutions and Output Collapses},
+  author={Imam, Patrick and Temple, Jonathan RW},
+  year={2023},
+  journal={IMF Working Paper}
 }