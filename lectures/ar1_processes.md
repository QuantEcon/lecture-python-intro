---
jupytext:
  text_representation:
    extension: .md
    format_name: myst
kernelspec:
  display_name: Python 3
  language: python
  name: python3
---

(ar1)=
```{raw} html
<div id="qe-notebook-header" align="right" style="text-align:right;">
        <a href="https://quantecon.org/" title="quantecon.org">
                <img style="width:250px;display:inline;" width="250px" src="https://assets.quantecon.org/img/qe-menubar-logo.svg" alt="QuantEcon">
        </a>
</div>
```

(ar1_processes)=
# AR(1) Processes

<<<<<<< HEAD

=======
>>>>>>> 2b7dd969
```{index} single: Autoregressive processes
```

## Overview

In this lecture we are going to study a very simple class of stochastic
models called AR(1) processes.

These simple models are used again and again in economic research to represent the dynamics of series such as

* labor income
* dividends
* productivity, etc.

We are going to study AR(1) processes partly because they are useful and
partly because they help us understand important concepts. 

Let's start with some imports:

```{code-cell} ipython
import numpy as np
import matplotlib.pyplot as plt
plt.rcParams["figure.figsize"] = (11, 5)  #set default figure size
```

## The AR(1) model

The *AR(1) model* (autoregressive model of order 1) takes the form

```{math}
:label: can_ar1

X_{t+1} = a X_t + b + c W_{t+1}
```

where $a, b, c$ are scalar-valued parameters.

For example, $X_t$ might be 

* the log of labor income for a given household, or
* the log of money demand in a given economy.

In either case, {eq}`can_ar1` shows that the current value evolves as a linear function
of the previous value and an IID shock $W_{t+1}$.

(We use $t+1$ for the subscript of $W_{t+1}$ because this random variable is not
observed at time $t$.)

The specification {eq}`can_ar1` generates a time series $\{ X_t\}$ as soon as we
specify an initial condition $X_0$.

To make things even simpler, we will assume that

* the process $\{ W_t \}$ is {ref}`IID <iid-theorem>` and standard normal,
* the initial condition $X_0$ is drawn from the normal distribution $N(\mu_0, v_0)$ and
* the initial condition $X_0$ is independent of $\{ W_t \}$.




### Moving average representation

Iterating backwards from time $t$, we obtain

$$
X_t = a X_{t-1} + b +  c W_t
        = a^2 X_{t-2} + a b + a c W_{t-1} + b + c W_t
        = \cdots
$$

If we work all the way back to time zero, we get

```{math}
:label: ar1_ma

X_t = a^t X_0 + b \sum_{j=0}^{t-1} a^j +
        c \sum_{j=0}^{t-1} a^j  W_{t-j}
```

Equation {eq}`ar1_ma` shows that $X_t$ is a well defined random variable, the value of which depends on

* the parameters,
* the initial condition $X_0$ and
* the shocks $W_1, \ldots W_t$ from time $t=1$ to the present.

Throughout, the symbol $\psi_t$ will be used to refer to the
density of this random variable $X_t$.

### Distribution dynamics

One of the nice things about this model is that it's so easy to trace out the sequence of distributions $\{ \psi_t \}$ corresponding to the time
series $\{ X_t\}$.

To see this, we first note that $X_t$ is normally distributed for each $t$.

This is immediate from {eq}`ar1_ma`, since linear combinations of independent
normal random variables are normal.

Given that $X_t$ is normally distributed, we will know the full distribution
$\psi_t$ if we can pin down its first two [moments](https://en.wikipedia.org/wiki/Moment_(mathematics)).

Let $\mu_t$ and $v_t$ denote the mean and variance of $X_t$ respectively.

We can pin down these values from {eq}`ar1_ma` or we can use the following
recursive expressions:

```{math}
:label: dyn_tm

\mu_{t+1} = a \mu_t + b
\quad \text{and} \quad
v_{t+1} = a^2 v_t + c^2
```

These expressions are obtained from {eq}`can_ar1` by taking, respectively, the expectation and variance of both sides of the equality.

In calculating the second expression, we are using the fact that $X_t$
and $W_{t+1}$ are independent.

(This follows from our assumptions and {eq}`ar1_ma`.)

Given the dynamics in {eq}`ar1_ma` and initial conditions $\mu_0,
v_0$, we obtain $\mu_t, v_t$ and hence

$$
\psi_t = N(\mu_t, v_t)
$$

The following code uses these facts to track the sequence of marginal distributions $\{ \psi_t \}$.

The parameters are

```{code-cell} python3
a, b, c = 0.9, 0.1, 0.5

mu, v = -3.0, 0.6  # initial conditions mu_0, v_0
```

Here's the sequence of distributions:

```{code-cell} python3
from scipy.stats import norm

sim_length = 10
grid = np.linspace(-5, 7, 120)

fig, ax = plt.subplots()

for t in range(sim_length):
    mu = a * mu + b
    v = a**2 * v + c**2
    ax.plot(grid, norm.pdf(grid, loc=mu, scale=np.sqrt(v)),
            label=f"$\psi_{t}$",
            alpha=0.7)

ax.legend(bbox_to_anchor=[1.05,1],loc=2,borderaxespad=1)

plt.show()
```



## Stationarity and asymptotic stability

When we use models to study the real world, it is generally preferable that our
models have clear, sharp predictions.

For dynamic problems, sharp predictions are related to stability.

For example, if a dynamic model predicts that inflation always converges to some
kind of steady state, then the model gives a sharp prediction.

(The prediction might be wrong, but even this is helpful, because we can judge the quality of the model.)

Notice that, in the figure above, the sequence $\{ \psi_t \}$ seems to be converging to a limiting distribution, suggesting some kind of stability.

This is even clearer if we project forward further into the future:

```{code-cell} python3
def plot_density_seq(ax, mu_0=-3.0, v_0=0.6, sim_length=60):
    mu, v = mu_0, v_0
    for t in range(sim_length):
        mu = a * mu + b
        v = a**2 * v + c**2
        ax.plot(grid,
                norm.pdf(grid, loc=mu, scale=np.sqrt(v)),
                alpha=0.5)

fig, ax = plt.subplots()
plot_density_seq(ax)
plt.show()
```

Moreover, the limit does not depend on the initial condition.

For example, this alternative density sequence also converges to the same limit.

```{code-cell} python3
fig, ax = plt.subplots()
plot_density_seq(ax, mu_0=3.0)
plt.show()
```

In fact it's easy to show that such convergence will occur, regardless of the initial condition, whenever $|a| < 1$.

To see this, we just have to look at the dynamics of the first two moments, as
given in {eq}`dyn_tm`.

When $|a| < 1$, these sequences converge to the respective limits

```{math}
:label: mu_sig_star

\mu^* := \frac{b}{1-a}
\quad \text{and} \quad
v^* = \frac{c^2}{1 - a^2}
```

(See our {doc}`lecture on one dimensional dynamics <scalar_dynam>` for background on deterministic convergence.)

Hence

```{math}
:label: ar1_psi_star

\psi_t \to \psi^* = N(\mu^*, v^*)
\quad \text{as }
t \to \infty
```

We can confirm this is valid for the sequence above using the following code.

```{code-cell} python3
fig, ax = plt.subplots()
plot_density_seq(ax, mu_0=3.0)

mu_star = b / (1 - a)
std_star = np.sqrt(c**2 / (1 - a**2))  # square root of v_star
psi_star = norm.pdf(grid, loc=mu_star, scale=std_star)
ax.plot(grid, psi_star, 'k-', lw=2, label="$\psi^*$")
ax.legend()

plt.show()
```

As claimed, the sequence $\{ \psi_t \}$ converges to $\psi^*$.

We see that, at least for these parameters, the AR(1) model has strong stability
properties.




### Stationary distributions

Let's try to better understand the limiting distribution $\psi^*$.

A stationary distribution is a distribution that is a "fixed point" of the update rule for the AR(1) process.

In other words, if $\psi_t$ is stationary, then $\psi_{t+j} = \psi_t$ for all $j$ in $\mathbb N$.

A different way to put this, specialized to the current setting, is as follows: a density $\psi$ on $\mathbb R$ is **stationary** for the AR(1) process if

$$
X_t \sim \psi
\quad \implies \quad
a X_t + b + c W_{t+1} \sim \psi
$$

The distribution $\psi^*$ in {eq}`ar1_psi_star` has this property ---
checking this is an exercise.

(Of course, we are assuming that $|a| < 1$ so that $\psi^*$ is
well defined.)

In fact, it can be shown that no other distribution on $\mathbb R$ has this property.

Thus, when $|a| < 1$, the AR(1) model has exactly one stationary density and that density is given by $\psi^*$.

## Ergodicity

The concept of ergodicity is used in different ways by different authors.

One way to understand it in the present setting is that a version of the law
of large numbers is valid for $\{X_t\}$, even though it is not IID.

In particular, averages over time series converge to expectations under the
stationary distribution.

Indeed, it can be proved that, whenever $|a| < 1$, we have

```{math}
:label: ar1_ergo

\frac{1}{m} \sum_{t = 1}^m h(X_t)  \to
\int h(x) \psi^*(x) dx
    \quad \text{as } m \to \infty
```

whenever the integral on the right hand side is finite and well defined.

Notes:

* In {eq}`ar1_ergo`, convergence holds with probability one.
* The textbook by {cite}`MeynTweedie2009` is a classic reference on ergodicity.

For example, if we consider the identity function $h(x) = x$, we get

$$
\frac{1}{m} \sum_{t = 1}^m X_t  \to
\int x \psi^*(x) dx
    \quad \text{as } m \to \infty
$$

In other words, the time series sample mean converges to the mean of the stationary distribution.


Ergodicity is important for a range of reasons.

For example, {eq}`ar1_ergo` can be used to test theory.

In this equation, we can use observed data to evaluate the left hand side of {eq}`ar1_ergo`.

And we can use a theoretical AR(1) model to calculate the right hand side.

If $\frac{1}{m} \sum_{t = 1}^m X_t$ is not close to $\psi^(x)$, even for many
observations, then our theory seems to be incorrect and we will need to revise
it.


## Exercises

```{exercise}
:label: ar1p_ex1

Let $k$ be a natural number.

The $k$-th central moment of a  random variable is defined as

$$
M_k := \mathbb E [ (X - \mathbb E X )^k ]
$$

When that random variable is $N(\mu, \sigma^2)$, it is known that

$$
M_k =
\begin{cases}
    0 & \text{ if } k \text{ is odd} \\
    \sigma^k (k-1)!! & \text{ if } k \text{ is even}
\end{cases}
$$

Here $n!!$ is the [double factorial](https://en.wikipedia.org/wiki/Double_factorial).

According to {eq}`ar1_ergo`, we should have, for any $k \in \mathbb N$,

$$
\frac{1}{m} \sum_{t = 1}^m
    (X_t - \mu^* )^k
    \approx M_k
$$

when $m$ is large.

Confirm this by simulation at a range of $k$ using the default parameters from the lecture.
```


```{solution-start} ar1p_ex1
:class: dropdown
```

Here is one solution:

```{code-cell} python3
from numba import njit
from scipy.special import factorial2

@njit
def sample_moments_ar1(k, m=100_000, mu_0=0.0, sigma_0=1.0, seed=1234):
    np.random.seed(seed)
    sample_sum = 0.0
    x = mu_0 + sigma_0 * np.random.randn()
    for t in range(m):
        sample_sum += (x - mu_star)**k
        x = a * x + b + c * np.random.randn()
    return sample_sum / m

def true_moments_ar1(k):
    if k % 2 == 0:
        return std_star**k * factorial2(k - 1)
    else:
        return 0

k_vals = np.arange(6) + 1
sample_moments = np.empty_like(k_vals)
true_moments = np.empty_like(k_vals)

for k_idx, k in enumerate(k_vals):
    sample_moments[k_idx] = sample_moments_ar1(k)
    true_moments[k_idx] = true_moments_ar1(k)

fig, ax = plt.subplots()
ax.plot(k_vals, true_moments, label="true moments")
ax.plot(k_vals, sample_moments, label="sample moments")
ax.legend()

plt.show()
```

```{solution-end}
```


```{exercise}
:label: ar1p_ex2

Write your own version of a one dimensional [kernel density
estimator](https://en.wikipedia.org/wiki/Kernel_density_estimation),
which estimates a density from a sample.

Write it as a class that takes the data $X$ and bandwidth
$h$ when initialized and provides a method $f$ such that

$$
f(x) = \frac{1}{hn} \sum_{i=1}^n
K \left( \frac{x-X_i}{h} \right)
$$

For $K$ use the Gaussian kernel ($K$ is the standard normal
density).

Write the class so that the bandwidth defaults to Silverman’s rule (see
the “rule of thumb” discussion on [this
page](https://en.wikipedia.org/wiki/Kernel_density_estimation)). Test
the class you have written by going through the steps

1. simulate data $X_1, \ldots, X_n$ from distribution $\phi$
1. plot the kernel density estimate over a suitable range
1. plot the density of $\phi$ on the same figure

for distributions $\phi$ of the following types

- [beta
  distribution](https://en.wikipedia.org/wiki/Beta_distribution)
  with $\alpha = \beta = 2$
- [beta
  distribution](https://en.wikipedia.org/wiki/Beta_distribution)
  with $\alpha = 2$ and $\beta = 5$
- [beta
  distribution](https://en.wikipedia.org/wiki/Beta_distribution)
  with $\alpha = \beta = 0.5$

Use $n=500$.

Make a comment on your results. (Do you think this is a good estimator
of these distributions?)
```


```{solution-start} ar1p_ex2
:class: dropdown
```

Here is one solution:

```{code-cell} ipython3
K = norm.pdf

class KDE:

    def __init__(self, x_data, h=None):

        if h is None:
            c = x_data.std()
            n = len(x_data)
            h = 1.06 * c * n**(-1/5)
        self.h = h
        self.x_data = x_data

    def f(self, x):
        if np.isscalar(x):
            return K((x - self.x_data) / self.h).mean() * (1/self.h)
        else:
            y = np.empty_like(x)
            for i, x_val in enumerate(x):
                y[i] = K((x_val - self.x_data) / self.h).mean() * (1/self.h)
            return y
```

```{code-cell} ipython3
def plot_kde(ϕ, x_min=-0.2, x_max=1.2):
    x_data = ϕ.rvs(n)
    kde = KDE(x_data)

    x_grid = np.linspace(-0.2, 1.2, 100)
    fig, ax = plt.subplots()
    ax.plot(x_grid, kde.f(x_grid), label="estimate")
    ax.plot(x_grid, ϕ.pdf(x_grid), label="true density")
    ax.legend()
    plt.show()
```

```{code-cell} ipython3
from scipy.stats import beta

n = 500
parameter_pairs= (2, 2), (2, 5), (0.5, 0.5)
for α, β in parameter_pairs:
    plot_kde(beta(α, β))
```

We see that the kernel density estimator is effective when the underlying
distribution is smooth but less so otherwise.

```{solution-end}
```


```{exercise}
:label: ar1p_ex3

In the lecture we discussed the following fact: for the $AR(1)$ process

$$
X_{t+1} = a X_t + b + c W_{t+1}
$$

with $\{ W_t \}$ iid and standard normal,

$$
\psi_t = N(\mu, s^2) \implies \psi_{t+1}
= N(a \mu + b, a^2 s^2 + c^2)
$$

Confirm this, at least approximately, by simulation. Let

- $a = 0.9$
- $b = 0.0$
- $c = 0.1$
- $\mu = -3$
- $s = 0.2$

First, plot $\psi_t$ and $\psi_{t+1}$ using the true
distributions described above.

Second, plot $\psi_{t+1}$ on the same figure (in a different
color) as follows:

1. Generate $n$ draws of $X_t$ from the $N(\mu, s^2)$
   distribution
1. Update them all using the rule
   $X_{t+1} = a X_t + b + c W_{t+1}$
1. Use the resulting sample of $X_{t+1}$ values to produce a
   density estimate via kernel density estimation.

Try this for $n=2000$ and confirm that the
simulation based estimate of $\psi_{t+1}$ does converge to the
theoretical distribution.
```

```{solution-start} ar1p_ex3
:class: dropdown
```

Here is our solution

```{code-cell} ipython3
a = 0.9
b = 0.0
c = 0.1
μ = -3
s = 0.2
```

```{code-cell} ipython3
μ_next = a * μ + b
s_next = np.sqrt(a**2 * s**2 + c**2)
```

```{code-cell} ipython3
ψ = lambda x: K((x - μ) / s)
ψ_next = lambda x: K((x - μ_next) / s_next)
```

```{code-cell} ipython3
ψ = norm(μ, s)
ψ_next = norm(μ_next, s_next)
```

```{code-cell} ipython3
n = 2000
x_draws = ψ.rvs(n)
x_draws_next = a * x_draws + b + c * np.random.randn(n)
kde = KDE(x_draws_next)

x_grid = np.linspace(μ - 1, μ + 1, 100)
fig, ax = plt.subplots()

ax.plot(x_grid, ψ.pdf(x_grid), label="$\psi_t$")
ax.plot(x_grid, ψ_next.pdf(x_grid), label="$\psi_{t+1}$")
ax.plot(x_grid, kde.f(x_grid), label="estimate of $\psi_{t+1}$")

ax.legend()
plt.show()
```

The simulated distribution approximately coincides with the theoretical
distribution, as predicted.

```{solution-end}
```<|MERGE_RESOLUTION|>--- conflicted
+++ resolved
@@ -21,10 +21,6 @@
 (ar1_processes)=
 # AR(1) Processes
 
-<<<<<<< HEAD
-
-=======
->>>>>>> 2b7dd969
 ```{index} single: Autoregressive processes
 ```
 
