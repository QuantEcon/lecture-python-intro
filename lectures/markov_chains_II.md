--- conflicted
+++ resolved
@@ -142,11 +142,6 @@
 mc.is_irreducible
 ```
 
-<<<<<<< HEAD
-=======
-
-
->>>>>>> 5b6a6ffa
 It might be clear to you already that irreducibility is going to be important
 in terms of long-run outcomes.
 
@@ -403,11 +398,6 @@
 
 However, the distribution at each state does not.
 
-<<<<<<< HEAD
-=======
-
-
->>>>>>> 5b6a6ffa
 ### Expectations of geometric sums
 
 Sometimes we want to compute the mathematical expectation of a geometric sum, such as
