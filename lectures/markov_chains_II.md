---
jupytext:
  text_representation:
    extension: .md
    format_name: myst
    format_version: 0.13
    jupytext_version: 1.16.1
kernelspec:
  display_name: Python 3 (ipykernel)
  language: python
  name: python3
---

# Markov Chains: Irreducibility and Ergodicity

```{index} single: Markov Chains: Irreducibility and Ergodicity
```

In addition to what's in Anaconda, this lecture will need the following libraries:

```{code-cell} ipython3
:tags: [hide-output]

!pip install quantecon
```

## Overview

This lecture continues on from our {doc}`earlier lecture on Markov chains
<markov_chains_I>`.


Specifically, we will introduce the concepts of irreducibility and ergodicity, and see how they connect to stationarity.

Irreducibility describes the ability of a Markov chain to move between any two states in the system.

Ergodicity is a sample path property that describes the behavior of the system over long periods of time. 

As we will see, 

* an irreducible Markov chain guarantees the existence of a unique stationary distribution, while 
* an ergodic Markov chain generates time series that satisfy a version of the
  law of large numbers. 

Together, these concepts provide a foundation for understanding the long-term behavior of Markov chains.

Let's start with some standard imports:

```{code-cell} ipython3
import matplotlib.pyplot as plt
import quantecon as qe
import numpy as np
```

(mc_irreducible)=
## Irreducibility


To explain irreducibility, let's take $P$ to be a fixed stochastic matrix.

Two states $x$ and $y$ are said to **communicate** with each other if
there exist positive integers $j$ and $k$ such that

$$
P^j(x, y) > 0
\quad \text{and} \quad
P^k(y, x) > 0
$$

In view of our discussion {ref}`above <finite_mc_mstp>`, this means precisely
that

* state $x$ can eventually be reached from state $y$, and
* state $y$ can eventually be reached from state $x$

The stochastic matrix $P$ is called **irreducible** if all states communicate;
that is, if $x$ and $y$ communicate for all $(x, y)$ in $S \times S$.

For example, consider the following transition probabilities for wealth of a
fictitious set of households

```{image} /_static/lecture_specific/markov_chains_II/Irre_1.png
:name: mc_irre1
:align: center
```



We can translate this into a stochastic matrix, putting zeros where
there's no edge between nodes

$$
P :=
\begin{bmatrix} 
     0.9 & 0.1 & 0 \\
     0.4 & 0.4 & 0.2 \\
     0.1 & 0.1 & 0.8
\end{bmatrix} 
$$

It's clear from the graph that this stochastic matrix is irreducible: we can  eventually
reach any state from any other state.

We can also test this using [QuantEcon.py](http://quantecon.org/quantecon-py)'s MarkovChain class

```{code-cell} ipython3
P = [[0.9, 0.1, 0.0],
     [0.4, 0.4, 0.2],
     [0.1, 0.1, 0.8]]

mc = qe.MarkovChain(P, ('poor', 'middle', 'rich'))
mc.is_irreducible
```

Here's a more pessimistic scenario in which  poor people remain poor forever

```{image} /_static/lecture_specific/markov_chains_II/Irre_2.png
:name: mc_irre2
:align: center
```

This stochastic matrix is not irreducible since, for example, rich is not
accessible from poor.

Let's confirm this

```{code-cell} ipython3
P = [[1.0, 0.0, 0.0],
     [0.1, 0.8, 0.1],
     [0.0, 0.2, 0.8]]

mc = qe.MarkovChain(P, ('poor', 'middle', 'rich'))
mc.is_irreducible
```

It might be clear to you already that irreducibility is going to be important
in terms of long-run outcomes.

For example, poverty is a life sentence in the second graph but not the first.

We'll come back to this a bit later.

### Irreducibility and stationarity

We discussed uniqueness of stationary distributions in our earlier lecture {doc}`markov_chains_I`.

There we {prf:ref}`stated <mc_po_conv_thm>` that uniqueness holds when the transition matrix is everywhere positive.

In fact irreducibility is sufficient:

```{prf:theorem}
:label: mc_conv_thm

If $P$ is irreducible, then $P$ has exactly one stationary
distribution.
```

For proof, see Chapter 4 of {cite}`sargent2023economic` or
Theorem 5.2 of {cite}`haggstrom2002finite`.


(ergodicity)=
## Ergodicity


Under irreducibility, yet another important result obtains:

````{prf:theorem}
:label: stationary

If $P$ is irreducible and $\psi^*$ is the unique stationary
distribution, then, for all $x \in S$,

```{math}
:label: llnfmc0

\frac{1}{m} \sum_{t = 1}^m \mathbb{1}\{X_t = x\}  \to \psi^*(x)
    \quad \text{as } m \to \infty
```

````

Here

* $\{X_t\}$ is a Markov chain with stochastic matrix $P$ and initial distribution $\psi_0$

* $\mathbf{1} \{X_t = x\} = 1$ if $X_t = x$ and zero otherwise.

The result in [theorem 4.3](llnfmc0) is sometimes called **ergodicity**.

The theorem tells us that the fraction of time the chain spends at state $x$
converges to $\psi^*(x)$ as time goes to infinity.

(new_interp_sd)=
This gives us another way to interpret the stationary distribution (provided irreducibility holds).

Importantly, the result is valid for any choice of $\psi_0$.

The theorem is related to {doc}`the law of large numbers <lln_clt>`.

It tells us that, in some settings, the law of large numbers sometimes holds even when the
sequence of random variables is {ref}`not IID  <iid_violation>`.


(mc_eg1-2)=
### Example: ergodicity and unemployment

Recall our cross-sectional interpretation of the employment/unemployment model {ref}`discussed before <mc_eg1-1>`.

Assume that $\alpha \in (0,1)$ and $\beta \in (0,1)$, so that irreducibility holds.

We saw that the stationary distribution is $(p, 1-p)$, where

$$
p = \frac{\beta}{\alpha + \beta}
$$

In the cross-sectional interpretation, this is the fraction of people unemployed.

In view of our latest (ergodicity) result, it is also the fraction of time that a single worker can expect to spend unemployed.

Thus, in the long run, cross-sectional averages for a population and time-series averages for a given person coincide.

This is one aspect of the concept  of ergodicity.


(ergo)=
### Example: Hamilton dynamics

Another example is the Hamilton dynamics we {ref}`discussed before <mc_eg2>`.

Let $\{X_t\}$ be a sample path generated by these dynamics.

Let's denote the fraction of time spent in state $x$ over the period $t=1,
\ldots, n$ by $\hat p_n(x)$, so that 

$$
    \hat p_n(x) := \frac{1}{n} \sum_{t = 1}^n \mathbf{1}\{X_t = x\}
    \qquad (x \in \{0, 1, 2\})
$$


The {ref}`graph <mc_eg2>` of the Markov chain shows it is irreducible, so
ergodicity holds.

Hence we expect that $\hat p_n(x) \approx \psi^*(x)$ when $n$ is large.

The next figure shows convergence of $\hat p_n(x)$ to $\psi^*(x)$ when $x=1$ and
$X_0$ is either $0, 1$ or $2$.

```{code-cell} ipython3
P = np.array([[0.971, 0.029, 0.000],
              [0.145, 0.778, 0.077],
              [0.000, 0.508, 0.492]])
ts_length = 10_000
mc = qe.MarkovChain(P)
ψ_star = mc.stationary_distributions[0]
x = 1  # We study convergence to psi^*(x) 

fig, ax = plt.subplots()
ax.axhline(ψ_star[x], linestyle='dashed', color='black', 
                label = fr'$\psi^*({x})$')
# Compute the fraction of time spent in state 0, starting from different x_0s
for x0 in range(len(P)):
    X = mc.simulate(ts_length, init=x0)
    p_hat = (X == x).cumsum() / np.arange(1, ts_length+1)
    ax.plot(p_hat, label=fr'$\hat p_n({x})$ when $X_0 = \, {x0}$')
ax.set_xlabel('t')
ax.set_ylabel(fr'$\hat p_n({x})$')
ax.legend()
plt.show()
```

You might like to try changing $x=1$ to either $x=0$ or $x=2$.

In any of these cases, ergodicity will hold.

### Example: a periodic chain

Let's look at the following example with states 0 and 1:

$$
P :=
\begin{bmatrix} 
     0 & 1\\
     1 & 0\\
\end{bmatrix} 
$$


The transition graph shows that this model is irreducible.

```{image} /_static/lecture_specific/markov_chains_II/example4.png
:name: mc_example4
:align: center
```

Notice that there is a periodic cycle --- the state cycles between the two states in a regular way.

Not surprisingly, this property 
is called [periodicity](https://stats.libretexts.org/Bookshelves/Probability_Theory/Probability_Mathematical_Statistics_and_Stochastic_Processes_(Siegrist)/16%3A_Markov_Processes/16.05%3A_Periodicity_of_Discrete-Time_Chains).

Nonetheless, the model is irreducible, so ergodicity holds.

The following figure illustrates

```{code-cell} ipython3
P = np.array([[0, 1],
              [1, 0]])
ts_length = 100
mc = qe.MarkovChain(P)
n = len(P)
fig, axes = plt.subplots(nrows=1, ncols=n)
ψ_star = mc.stationary_distributions[0]

for i in range(n):
    axes[i].axhline(ψ_star[i], linestyle='dashed', lw=2, color='black', 
                    label = fr'$\psi^*({i})$')
    axes[i].set_xlabel('t')
    axes[i].set_ylabel(fr'$\hat p_n({i})$')

    # Compute the fraction of time spent, for each x
    for x0 in range(n):
        # Generate time series starting at different x_0
        X = mc.simulate(ts_length, init=x0)
        p_hat = (X == i).cumsum() / np.arange(1, ts_length+1)
        axes[i].plot(p_hat, label=f'$x_0 = \, {x0} $')

    axes[i].legend()
<<<<<<< HEAD
=======
    
>>>>>>> 58b525c9
plt.tight_layout()
plt.show()
```

This example helps to emphasize that asymptotic stationarity is about the distribution, while ergodicity is about the sample path.

The proportion of time spent in a state can converge to the stationary distribution with periodic chains.

However, the distribution at each state does not.

### Example:  political institutions

Let's go back to the political institutions model with six states discussed {ref}`in a previous lecture <mc_eg3>` and study ergodicity.


Here's the transition matrix.

$$
    P :=
    \begin{bmatrix} 
        0.86 & 0.11 & 0.03 & 0.00 & 0.00 & 0.00 \\
        0.52 & 0.33 & 0.13 & 0.02 & 0.00 & 0.00 \\
        0.12 & 0.03 & 0.70 & 0.11 & 0.03 & 0.01 \\
        0.13 & 0.02 & 0.35 & 0.36 & 0.10 & 0.04 \\
        0.00 & 0.00 & 0.09 & 0.11 & 0.55 & 0.25 \\
        0.00 & 0.00 & 0.09 & 0.15 & 0.26 & 0.50
    \end{bmatrix} 
$$


The {ref}`graph <mc_eg3>` for the chain shows all states are reachable,
indicating that this chain is irreducible.

In the next figure, we visualize the difference $\hat p_n(x) - \psi^* (x)$ for each state $x$.

Unlike the previous figure, $X_0$ is held fixed.

```{code-cell} ipython3
P = [[0.86, 0.11, 0.03, 0.00, 0.00, 0.00],
     [0.52, 0.33, 0.13, 0.02, 0.00, 0.00],
     [0.12, 0.03, 0.70, 0.11, 0.03, 0.01],
     [0.13, 0.02, 0.35, 0.36, 0.10, 0.04],
     [0.00, 0.00, 0.09, 0.11, 0.55, 0.25],
     [0.00, 0.00, 0.09, 0.15, 0.26, 0.50]]

ts_length = 2500
mc = qe.MarkovChain(P)
ψ_star = mc.stationary_distributions[0]
fig, ax = plt.subplots()
X = mc.simulate(ts_length, random_state=1)
# Center the plot at 0
ax.axhline(linestyle='dashed', lw=2, color='black')


for x0 in range(len(P)):
    # Calculate the fraction of time for each state
    p_hat = (X == x0).cumsum() / np.arange(1, ts_length+1)
    ax.plot(p_hat - ψ_star[x0], label=f'$x = {x0+1} $')
    ax.set_xlabel('t')
    ax.set_ylabel(r'$\hat p_n(x) - \psi^* (x)$')

ax.legend()
plt.show()
```

<<<<<<< HEAD
=======
### Expectations of geometric sums

Sometimes we want to compute the mathematical expectation of a geometric sum, such as
$\sum_t \beta^t h(X_t)$.

In view of the preceding discussion, this is

$$
\mathbb{E} 
    \left[
        \sum_{j=0}^\infty \beta^j h(X_{t+j}) \mid X_t 
        = x
    \right]
    = x + \beta (Ph)(x) + \beta^2 (P^2 h)(x) + \cdots
$$

By the {ref}`Neumann series lemma <la_neumann>`, this sum can be calculated using 

$$
    I + \beta P + \beta^2 P^2 + \cdots = (I - \beta P)^{-1}
$$


>>>>>>> 58b525c9
## Exercises

````{exercise}
:label: mc_ex1

Benhabib el al. {cite}`benhabib_wealth_2019` estimated that the transition matrix for social mobility as the following

$$
P:=
    \begin{bmatrix} 
        0.222 & 0.222 & 0.215 & 0.187 & 0.081 & 0.038 & 0.029 & 0.006 \\
        0.221 & 0.22 & 0.215 & 0.188 & 0.082 & 0.039 & 0.029 & 0.006 \\
        0.207 & 0.209 & 0.21 & 0.194 & 0.09 & 0.046 & 0.036 & 0.008 \\ 
        0.198 & 0.201 & 0.207 & 0.198 & 0.095 & 0.052 & 0.04 & 0.009 \\ 
        0.175 & 0.178 & 0.197 & 0.207 & 0.11 & 0.067 & 0.054 & 0.012 \\ 
        0.182 & 0.184 & 0.2 & 0.205 & 0.106 & 0.062 & 0.05 & 0.011 \\ 
        0.123 & 0.125 & 0.166 & 0.216 & 0.141 & 0.114 & 0.094 & 0.021 \\ 
        0.084 & 0.084 & 0.142 & 0.228 & 0.17 & 0.143 & 0.121 & 0.028
\end{bmatrix} 
$$

where each state 1 to 8 corresponds to a  percentile of wealth shares

$$
0-20 \%, 20-40 \%, 40-60 \%, 60-80 \%, 80-90 \%, 90-95 \%, 95-99 \%, 99-100 \%
$$

The matrix is recorded as `P` below

```python
P = [
    [0.222, 0.222, 0.215, 0.187, 0.081, 0.038, 0.029, 0.006],
    [0.221, 0.22,  0.215, 0.188, 0.082, 0.039, 0.029, 0.006],
    [0.207, 0.209, 0.21,  0.194, 0.09,  0.046, 0.036, 0.008],
    [0.198, 0.201, 0.207, 0.198, 0.095, 0.052, 0.04,  0.009],
    [0.175, 0.178, 0.197, 0.207, 0.11,  0.067, 0.054, 0.012],
    [0.182, 0.184, 0.2,   0.205, 0.106, 0.062, 0.05,  0.011],
    [0.123, 0.125, 0.166, 0.216, 0.141, 0.114, 0.094, 0.021],
    [0.084, 0.084, 0.142, 0.228, 0.17,  0.143, 0.121, 0.028]
    ]

P = np.array(P)
codes_B = ('1','2','3','4','5','6','7','8')
```

1. Show this process is asymptotically stationary and calculate an approximation to the stationary distribution.

1. Use simulations to illustrate ergodicity.

````

```{solution-start} mc_ex1
:class: dropdown
```
Part 1:

One option is to take the power of the transition matrix.

```{code-cell} ipython3
P = [[0.222, 0.222, 0.215, 0.187, 0.081, 0.038, 0.029, 0.006],
     [0.221, 0.22,  0.215, 0.188, 0.082, 0.039, 0.029, 0.006],
     [0.207, 0.209, 0.21,  0.194, 0.09,  0.046, 0.036, 0.008],
     [0.198, 0.201, 0.207, 0.198, 0.095, 0.052, 0.04,  0.009],
     [0.175, 0.178, 0.197, 0.207, 0.11,  0.067, 0.054, 0.012],
     [0.182, 0.184, 0.2,   0.205, 0.106, 0.062, 0.05,  0.011],
     [0.123, 0.125, 0.166, 0.216, 0.141, 0.114, 0.094, 0.021],
     [0.084, 0.084, 0.142, 0.228, 0.17,  0.143, 0.121, 0.028]]

P = np.array(P)
codes_B = ('1','2','3','4','5','6','7','8')

np.linalg.matrix_power(P, 10)
```

For this model, rows of $P^n$ converge to the stationary distribution as $n \to
\infty$:

```{code-cell} ipython3
mc = qe.MarkovChain(P)
ψ_star = mc.stationary_distributions[0]
ψ_star
```

Part 2:

```{code-cell} ipython3
ts_length = 1000
mc = qe.MarkovChain(P)
fig, ax = plt.subplots()
X = mc.simulate(ts_length, random_state=1)
ax.axhline(linestyle='dashed', lw=2, color='black')

for x0 in range(len(P)):
    # Calculate the fraction of time for each worker
    p_hat = (X == x0).cumsum() / np.arange(1, ts_length+1)
    ax.plot(p_hat - ψ_star[x0], label=f'$x = {x0+1} $')
    ax.set_xlabel('t')
    ax.set_ylabel(r'$\hat p_n(x) - \psi^* (x)$')

ax.legend()
plt.show()
```

Note that the fraction of time spent at each state converges to the probability
assigned to that state by the stationary distribution.

```{solution-end}
```


```{exercise}
:label: mc_ex2

According to the discussion {ref}`above <mc_eg1-2>`, if a worker's employment dynamics obey the stochastic matrix

$$
P := 
\begin{bmatrix} 
1 - \alpha & \alpha \\
\beta & 1 - \beta
\end{bmatrix} 
$$

with $\alpha \in (0,1)$ and $\beta \in (0,1)$, then, in the long run, the fraction
of time spent unemployed will be

$$
p := \frac{\beta}{\alpha + \beta}
$$

In other words, if $\{X_t\}$ represents the Markov chain for
employment, then $\bar X_m \to p$ as $m \to \infty$, where

$$
\bar X_m := \frac{1}{m} \sum_{t = 1}^m \mathbf{1}\{X_t = 0\}
$$

This exercise asks you to illustrate convergence by computing
$\bar X_m$ for large $m$ and checking that
it is close to $p$.

You will see that this statement is true regardless of the choice of initial
condition or the values of $\alpha, \beta$, provided both lie in
$(0, 1)$.

The result should be similar to the plot we plotted [here](ergo)
```

```{solution-start} mc_ex2
:class: dropdown
```

We will address this exercise graphically.

The plots show the time series of $\bar X_m - p$ for two initial
conditions.

As $m$ gets large, both series converge to zero.

```{code-cell} ipython3
α = β = 0.1
ts_length = 3000
p = β / (α + β)

P = ((1 - α,       α),               # Careful: P and p are distinct
     (    β,   1 - β))
mc = qe.MarkovChain(P)

fig, ax = plt.subplots()
ax.axhline(linestyle='dashed', lw=2, color='black')

for x0 in range(len(P)):
    # Generate time series for worker that starts at x0
    X = mc.simulate(ts_length, init=x0)
    # Compute fraction of time spent unemployed, for each n
    X_bar = (X == 0).cumsum() / np.arange(1, ts_length+1)
    # Plot
    ax.plot(X_bar - p, label=f'$x_0 = \, {x0} $')
    ax.set_xlabel('t')
    ax.set_ylabel(r'$\bar X_m - \psi^* (x)$')
    
ax.legend()
plt.show()
```

```{solution-end}
```

```{exercise}
:label: mc_ex3

In `quantecon` library, irreducibility is tested by checking whether the chain forms a [strongly connected component](https://networkx.org/documentation/stable/reference/algorithms/generated/networkx.algorithms.components.is_strongly_connected.html).

Another way to test irreducibility is via the following statement:

The $n \times n$ matrix $A$ is irreducible if and only if $\sum_{k=0}^{n-1}A^k$
is a strictly positive matrix.

(see, e.g., {cite}`zhao_power_2012` and [this StackExchange post](https://math.stackexchange.com/questions/3336616/how-to-prove-this-matrix-is-a-irreducible-matrix))

Based on this claim, write a function to test irreducibility.

```

```{solution-start} mc_ex3
:class: dropdown
```

```{code-cell} ipython3
def is_irreducible(P):
    n = len(P)
    result = np.zeros((n, n))
    for i in range(n):
        result += np.linalg.matrix_power(P, i)
    return np.all(result > 0)
```

Let's try it.

```{code-cell} ipython3
P1 = np.array([[0, 1],
               [1, 0]])
P2 = np.array([[1.0, 0.0, 0.0],
               [0.1, 0.8, 0.1],
               [0.0, 0.2, 0.8]])
P3 = np.array([[0.971, 0.029, 0.000],
               [0.145, 0.778, 0.077],
               [0.000, 0.508, 0.492]])

for P in (P1, P2, P3):
    result = lambda P: 'irreducible' if is_irreducible(P) else 'reducible'
    print(f'{P}: {result(P)}')
```

```{solution-end}
```<|MERGE_RESOLUTION|>--- conflicted
+++ resolved
@@ -327,10 +327,6 @@
         axes[i].plot(p_hat, label=f'$x_0 = \, {x0} $')
 
     axes[i].legend()
-<<<<<<< HEAD
-=======
-    
->>>>>>> 58b525c9
 plt.tight_layout()
 plt.show()
 ```
@@ -396,32 +392,6 @@
 plt.show()
 ```
 
-<<<<<<< HEAD
-=======
-### Expectations of geometric sums
-
-Sometimes we want to compute the mathematical expectation of a geometric sum, such as
-$\sum_t \beta^t h(X_t)$.
-
-In view of the preceding discussion, this is
-
-$$
-\mathbb{E} 
-    \left[
-        \sum_{j=0}^\infty \beta^j h(X_{t+j}) \mid X_t 
-        = x
-    \right]
-    = x + \beta (Ph)(x) + \beta^2 (P^2 h)(x) + \cdots
-$$
-
-By the {ref}`Neumann series lemma <la_neumann>`, this sum can be calculated using 
-
-$$
-    I + \beta P + \beta^2 P^2 + \cdots = (I - \beta P)^{-1}
-$$
-
-
->>>>>>> 58b525c9
 ## Exercises
 
 ````{exercise}
