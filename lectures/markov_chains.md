---
jupytext:
  text_representation:
    extension: .md
    format_name: myst
kernelspec:
  display_name: Python 3
  language: python
  name: python3
---

# Markov Chains

In addition to what's in Anaconda, this lecture will need the following libraries:

```{code-cell} ipython3
:tags: [hide-output]

!pip install quantecon
```

## Overview

Markov chains are a standard way to model time series with some
dependence between observations.

For example,

* inflation next year depends on inflation this year
* unemployment next month depends on unemployment this month

Markov chains are one of the workhorse models of economics and finance.

The theory of Markov chains is beautiful and insightful, which is another
excellent reason to study them.

In this introductory lecture, we will

* review some of the key ideas from the theory of Markov chains and
* show how Markov chains appear in some economic applications.

Let's start with some standard imports:

```{code-cell} ipython3
import matplotlib.pyplot as plt
plt.rcParams["figure.figsize"] = (11, 5)  # set default figure size
import quantecon as qe
import numpy as np
```

## Definitions and Examples

In this section we provide the basic definitions and some elementary examples.

(finite_dp_stoch_mat)=
### Stochastic Matrices

Recall that a **probability mass function** over $n$ possible outcomes is a
nonnegative $n$-vector $p$ that sums to one.

For example, $p = (0.2, 0.2, 0.6)$ is a probability mass function over $3$ outcomes.

A **stochastic matrix** (or **Markov matrix**)  is an $n \times n$ square matrix $P$
such that each row of $P$ is a probability mass function over $n$ outcomes.

In other words,

1. each element of $P$ is nonnegative, and
1. each row of $P$ sums to one

If $P$ is a stochastic matrix, then so is the $k$-th power $P^k$ for all $k \in \mathbb N$.

(To create the $k$-th power of $P$, multiply $P$ with itself $k$ times.)

The claim above is not hard to check.

For example, suppose that $P$ is stochastic and, moreover, that $P^k$ is
stochastic for some integer $k$.

We will prove that $P^{k+1} = P P^k$ is also stochastic.

(We are doing proof by induction --- we assume the claim is true at $k$ and
now prove it is true at $k+1$.)

To see this, observe that, since $P^k$ is stochastic and the product of
nonnegative matrices is nonnegative, $P^{k+1} = P P^k$ is nonnegative.

Also, if $\mathbf 1$ is a column vector of ones, then, since $P^k$ is stochastic we
have $P^k \mathbf 1 = \mathbf 1$ (rows sum to one).

Therefore $P^{k+1} \mathbf 1 = P P^k \mathbf 1 = P \mathbf 1 = \mathbf 1$

The proof is done.


### Markov Chains

Now we can introduce Markov chains.

First we will give some examples and then we will define them more carefully.

At that time, the connection between stochastic matrices and Markov chains
will become clear.


(mc_eg2)=
#### Example 1

From  US unemployment data, Hamilton {cite}`Hamilton2005` estimated the following dynamics.

```{code-cell} ipython3
:tags: [hide-input]

from graphviz import Digraph

dot = Digraph(comment='Graph')
dot.attr(rankdir='LR')
dot.node("ng")
dot.node("mr")
dot.node("sr")

dot.edge("ng", "ng", label="0.971")
dot.edge("ng", "mr", label="0.029")
dot.edge("mr", "ng", label="0.145")

dot.edge("mr", "mr", label="0.778")
dot.edge("mr", "sr", label="0.077")
dot.edge("sr", "mr", label="0.508")

dot.edge("sr", "sr", label="0.492")
dot
```

Here there are three **states**

* "ng" represents normal growth
* "mr" represents mild recession
* "sr" represents severe recession

The arrows represent **transition probabilities** over one month.

For example, the arrow from mild recession to normal growth has 0.145 next to it.

This tells us that, according to past data, there is a 14.5% probability of transitioning from mild recession to normal growth in one month.

The arrow from normal growth back to normal growth tells us that there is a
97% probability of transitioning from normal growth to normal growth (staying
in the same state).

Note that these are *conditional* probabilities --- the probability of
transitioning from one state to another (or staying at the same one) conditional on the
current state.

To make the problem easier to work with numerically, let's convert states to
numbers.

In particular, we agree that

* state 0 represents normal growth
* state 1 represents mild recession
* state 2 represents severe recession

Now let $X_t$ record the value of the state at time $t$.

We can now write the statement "there is a 14.5% probability of transitioning from mild recession to normal growth in one month" as

$$
    \mathbb P\{X_{t+1} = 0 \,|\, X_t = 1\} = 0.145
$$

We can collect all of these conditional probabilities into a matrix, as follows

$$
    P =
    \left(
      \begin{array}{ccc}
         0.971 & 0.029 & 0 \\
         0.145 & 0.778 & 0.077 \\
         0 & 0.508 & 0.492
      \end{array}
    \right)
$$

Notice that $P$ is a stochastic matrix.

Now we have the following relationship

$$
    \mathbb P\{X_{t+1} = 0 \,|\, X_t = 1\} = P(1,0)
$$

where $P(1,0)$ is element $(1,0)$ of $P$.

We see now that $P(1,0)$ is the probability of transitioning from state 0 to
state 1 in one month.

More generally, for any $i,j$ between 0 and 2, we have

$$
\begin{aligned}
    P(i,j)
    & = \mathbb P\{X_{t+1} = j \,|\, X_t = i\}
    \\
    & = \text{ probability of transitioning from state $i$ to state $j$ in one month}
\end{aligned}
$$

(mc_eg1)=
#### Example 2

Consider a worker who, at any given time $t$, is either unemployed (state 0)
or employed (state 1).

Suppose that, over a one month period,

1. the unemployed worker finds a job with probability $\alpha \in (0, 1)$.
1. the employed worker loses her job and becomes unemployed with probability $\beta \in (0, 1)$.

Given the above information, we can write out the transition probabilities in matrix form as

```{math}
:label: p_unempemp

P
= \left(
\begin{array}{cc}
    1 - \alpha & \alpha \\
    \beta & 1 - \beta
\end{array}
  \right)
```

For example,

$$
\begin{aligned}
    P(0,1)
        & =
        \text{ probability of transitioning from state $0$ to state $1$ in one month}
        \\
        & =
        \text{ probability finding a job next month}
        \\
        & = \alpha
\end{aligned}
$$

Suppose we can estimate the values $\alpha$ and $\beta$.

Then we can address a range of questions, such as

* What is the average duration of unemployment?
* Over the long-run, what fraction of the time does a worker find herself unemployed?
* Conditional on employment, what is the probability of becoming unemployed at least once over the next 12 months?

We'll cover such applications below.

### Defining Markov Chains

So far we've given examples of Markov chains but now let's define them more
carefully.

To begin, let $S$ be a finite set $\{x_1, \ldots, x_n\}$ with $n$ elements.

The set $S$ is called the **state space** and $x_1, \ldots, x_n$ are the **state values**.

A **Markov chain** $\{X_t\}$ on $S$ is a sequence of random variables on $S$ that have the **Markov property**.

This means that, for any date $t$ and any state $y \in S$,

```{math}
:label: fin_markov_mp

\mathbb P \{ X_{t+1} = y  \,|\, X_t \}
= \mathbb P \{ X_{t+1}  = y \,|\, X_t, X_{t-1}, \ldots \}
```

In other words, knowing the current state is enough to know probabilities for the future states.

In particular, the dynamics of a Markov chain are fully determined by the set of values

```{math}
:label: mpp

P(x, y) := \mathbb P \{ X_{t+1} = y \,|\, X_t = x \}
\qquad (x, y \in S)
```

By construction,

* $P(x, y)$ is the probability of going from $x$ to $y$ in one unit of time (one step)
* $P(x, \cdot)$ is the conditional distribution of $X_{t+1}$ given $X_t = x$

We can view $P$ as a stochastic matrix where

$$
    P_{ij} = P(x_i, x_j)
    \qquad 1 \leq i, j \leq n
$$

Going the other way, if we take a stochastic matrix $P$, we can generate a Markov
chain $\{X_t\}$ as follows:

* draw $X_0$ from a marginal distribution $\psi$
* for each $t = 0, 1, \ldots$, draw $X_{t+1}$ from $P(X_t,\cdot)$

By construction, the resulting process satisfies {eq}`mpp`.

## Simulation

```{index} single: Markov Chains; Simulation
```

One natural way to answer questions about Markov chains is to simulate them.

Let's start by doing this ourselves and then look at libraries that can help
us.

In these exercises, we'll take the state space to be $S = 0,\ldots, n-1$.

(We start at $0$ because Python arrays are indexed from $0$.)


### Rolling Our Own

To simulate a Markov chain, we need its stochastic matrix $P$ and a probability mass function $\psi$ on $S$ from which to draw a realization of $X_0$.

The Markov chain is then constructed as follows:

1. At time $t=0$, draw a realization of  $X_0$  from $\psi$.
1. At each subsequent time $t$, draw a realization of the new state $X_{t+1}$ from $P(X_t, \cdot)$.

(That is, draw from row $X_t$ of $P$.)

To implement this simulation procedure, we need a method for generating draws from a discrete distribution.

For this task, we'll use `random.draw` from [QuantEcon](http://quantecon.org/quantecon-py).

To use `random.draw`, we first need to convert the probability mass function
to a cumulative distribution

TODO -- link to distributions lecture

```{code-cell} ipython3
ψ = (0.3, 0.7)           # probabilities over {0, 1}
cdf = np.cumsum(ψ)       # convert into cumulative distribution
qe.random.draw(cdf, 5)   # generate 5 independent draws from ψ
```

We'll write our code as a function that accepts the following three arguments

* A stochastic matrix `P`
* An initial state `init`
* A positive integer `sample_size` representing the length of the time series the function should return

```{code-cell} ipython3
def mc_sample_path(P, ψ_0=None, sample_size=1_000):

    # set up
    P = np.asarray(P)
    X = np.empty(sample_size, dtype=int)

    # Convert each row of P into a cdf
    n = len(P)
    P_dist = [np.cumsum(P[i, :]) for i in range(n)]

    # draw initial state, defaulting to 0
    if ψ_0 is not None:
        X_0 = qe.random.draw(np.cumsum(ψ_0))
    else:
        X_0 = 0

    # simulate
    X[0] = X_0
    for t in range(sample_size - 1):
        X[t+1] = qe.random.draw(P_dist[X[t]])

    return X
```

Let's see how it works using the small matrix

```{code-cell} ipython3
P = [[0.4, 0.6],
     [0.2, 0.8]]
```

As we'll see later, for a long series drawn from `P`, the fraction of the sample that takes value 0 will be about 0.25.

Moreover, this is true, regardless of the initial distribution from which
$X_0$ is drawn.

The following code illustrates this

```{code-cell} ipython3
X = mc_sample_path(P, ψ_0=[0.1, 0.9], sample_size=100_000)
np.mean(X == 0)
```

You can try changing the initial distribution to confirm that the output is
always close to 0.25, at least for the `P` matrix above.


### Using QuantEcon's Routines

[QuantEcon.py](http://quantecon.org/quantecon-py) has routines for handling Markov chains, including simulation.

Here's an illustration using the same $P$ as the preceding example

```{code-cell} ipython3
from quantecon import MarkovChain

mc = qe.MarkovChain(P)
X = mc.simulate(ts_length=1_000_000)
np.mean(X == 0)
```

The `simulate` routine is [JIT compiled](https://python-programming.quantecon.org/numba.html#numba-link) and much faster.

```{code-cell} ipython3
%time mc_sample_path(P, sample_size=1_000_000) # Our homemade code version
```

```{code-cell} ipython3
%time mc.simulate(ts_length=1_000_000) # qe code version
```

#### Adding State Values and Initial Conditions

If we wish to, we can provide a specification of state values to `MarkovChain`.

These state values can be integers, floats, or even strings.

The following code illustrates

```{code-cell} ipython3
mc = qe.MarkovChain(P, state_values=('unemployed', 'employed'))
mc.simulate(ts_length=4, init='employed')
```

```{code-cell} ipython3
mc.simulate(ts_length=4, init='unemployed')
```

```{code-cell} ipython3
mc.simulate(ts_length=4)  # Start at randomly chosen initial state
```

If we want to see indices rather than state values as outputs as  we can use

```{code-cell} ipython3
mc.simulate_indices(ts_length=4)
```

(mc_md)=
## Marginal Distributions

Suppose that

1. $\{X_t\}$ is a Markov chain with stochastic matrix $P$
1. the marginal distribution of $X_t$ is known to be $\psi_t$

What then is the marginal distribution of $X_{t+1}$, or, more generally, of $X_{t+m}$?

To answer this, we let $\psi_t$ be the marginal distribution of $X_t$ for $t = 0, 1, 2, \ldots$.

Our first aim is to find $\psi_{t + 1}$ given $\psi_t$ and $P$.

To begin, pick any $y  \in S$.

Using the [law of total probability](https://en.wikipedia.org/wiki/Law_of_total_probability), we argue as follows:

$$
\mathbb P \{X_{t+1} = y \}
   = \sum_{x \in S} \mathbb P \{ X_{t+1} = y \, | \, X_t = x \}
               \cdot \mathbb P \{ X_t = x \}
$$

In words, to get the probability of being at $y$ tomorrow, we account for
all ways this can happen and sum their probabilities.

Rewriting this statement in terms of  marginal and conditional probabilities gives

$$
    \psi_{t+1}(y) = \sum_{x \in S} P(x,y) \psi_t(x)
$$

There are $n$ such equations, one for each $y \in S$.

If we think of $\psi_{t+1}$ and $\psi_t$ as *row vectors*, these $n$ equations are summarized by the matrix expression

```{math}
:label: fin_mc_fr

\psi_{t+1} = \psi_t P
```

Thus, to move a marginal distribution forward one unit of time, we postmultiply by $P$.

By postmultiplying $m$ times, we move a marginal distribution forward $m$ steps into the future.

Hence, iterating on {eq}`fin_mc_fr`, the expression $\psi_{t+m} = \psi_t P^m$ is also valid --- here $P^m$ is the $m$-th power of $P$.

As a special case, we see that if $\psi_0$ is the initial distribution from
which $X_0$ is drawn, then $\psi_0 P^m$ is the distribution of
$X_m$.

This is very important, so let's repeat it

```{math}
:label: mdfmc

X_0 \sim \psi_0 \quad \implies \quad X_m \sim \psi_0 P^m
```

and, more generally,

```{math}
:label: mdfmc2

X_t \sim \psi_t \quad \implies \quad X_{t+m} \sim \psi_t P^m
```


(finite_mc_mstp)=
### Multiple Step Transition Probabilities

We know that the probability of transitioning from $x$ to $y$ in
one step is $P(x,y)$.

It turns out that the probability of transitioning from $x$ to $y$ in
$m$ steps is $P^m(x,y)$, the $(x,y)$-th element of the
$m$-th power of $P$.

To see why, consider again {eq}`mdfmc2`, but now with a $\psi_t$ that puts all probability on state $x$ so that the transition probabilities are

* 1 in the $x$-th position and zero elsewhere

Inserting this into {eq}`mdfmc2`, we see that, conditional on $X_t = x$, the distribution of $X_{t+m}$ is the $x$-th row of $P^m$.

In particular

$$
\mathbb P \{X_{t+m} = y \,|\, X_t = x \} = P^m(x, y) = (x, y) \text{-th element of } P^m
$$


### Example: Probability of Recession

```{index} single: Markov Chains; Future Probabilities
```

Recall the stochastic matrix $P$ for recession and growth {ref}`considered above <mc_eg2>`.

Suppose that the current state is unknown --- perhaps statistics are available only  at the *end* of the current month.

We guess that the probability that the economy is in state $x$ is $\psi(x)$.

The probability of being in recession (either mild or severe) in 6 months time is given by the inner product

$$
\psi P^6
\cdot
\left(
  \begin{array}{c}
     0 \\
     1 \\
     1
  \end{array}
\right)
$$


(mc_eg1-1)=
### Example 2: Cross-Sectional Distributions

The marginal distributions we have been studying can be viewed either as
probabilities or as cross-sectional frequencies that a Law of Large Numbers
leads us to anticipate for  large samples.

To illustrate, recall our model of employment/unemployment dynamics for a given worker {ref}`discussed above <mc_eg1>`.

Consider a large population of workers, each of whose lifetime experience is
described by the specified dynamics, with each worker's outcomes being
realizations of processes that are statistically independent of all other
workers' processes.

Let $\psi$ be the current *cross-sectional* distribution over $\{ 0, 1 \}$.

The cross-sectional distribution records fractions of workers employed and unemployed at a given moment.

* For example, $\psi(0)$ is the unemployment rate.

What will the cross-sectional distribution be in 10 periods hence?

The answer is $\psi P^{10}$, where $P$ is the stochastic matrix in
{eq}`p_unempemp`.

This is because each worker's state evolves according to $P$, so
$\psi P^{10}$ is a marginal distribution  for a single randomly selected
worker.

But when the sample is large, outcomes and probabilities are roughly equal (by an application of the Law
of Large Numbers).

So for a very large (tending to infinite) population,
$\psi P^{10}$ also represents  fractions of workers in
each state.

This is exactly the cross-sectional distribution.


## Irreducibility


Irreducibility is a central concept of Markov chain theory.

To explain it, let's take $P$ to be a fixed stochastic matrix.

Two states $x$ and $y$ are said to **communicate** with each other if
there exist positive integers $j$ and $k$ such that

$$
P^j(x, y) > 0
\quad \text{and} \quad
P^k(y, x) > 0
$$

In view of our discussion {ref}`above <finite_mc_mstp>`, this means precisely
that

* state $x$ can eventually be reached from state $y$, and
* state $y$ can eventually be reached from state $x$

The stochastic matrix $P$ is called **irreducible** if all states communicate;
that is, if $x$ and $y$ communicate for all $(x, y)$ in $S \times S$.

For example, consider the following transition probabilities for wealth of a
fictitious set of households

```{code-cell} ipython3
:tags: [hide-input]

dot = Digraph(comment='Graph')
dot.attr(rankdir='LR')
dot.node("poor")
dot.node("middle class")
dot.node("rich")

dot.edge("poor", "poor", label="0.9")
dot.edge("poor", "middle class", label="0.1")
dot.edge("middle class", "poor", label="0.4")
dot.edge("middle class", "middle class", label="0.4")
dot.edge("middle class", "rich", label="0.2")
dot.edge("rich", "poor", label="0.1")
dot.edge("rich", "middle class", label="0.1")
dot.edge("rich", "rich", label="0.8")

dot
```

We can translate this into a stochastic matrix, putting zeros where
there's no edge between nodes

$$
P :=
\left(
  \begin{array}{ccc}
     0.9 & 0.1 & 0 \\
     0.4 & 0.4 & 0.2 \\
     0.1 & 0.1 & 0.8
  \end{array}
\right)
$$

It's clear from the graph that this stochastic matrix is irreducible: we can  eventually
reach any state from any other state.

We can also test this using [QuantEcon.py](http://quantecon.org/quantecon-py)'s MarkovChain class

```{code-cell} ipython3
P = [[0.9, 0.1, 0.0],
     [0.4, 0.4, 0.2],
     [0.1, 0.1, 0.8]]

mc = qe.MarkovChain(P, ('poor', 'middle', 'rich'))
mc.is_irreducible
```

Here's a more pessimistic scenario in which  poor people remain poor forever

```{code-cell} ipython3
:tags: [hide-input]

dot = Digraph(comment='Graph')
dot.attr(rankdir='LR')
dot.node("poor")
dot.node("middle class")
dot.node("rich")

dot.edge("poor", "poor", label="1.0")
dot.edge("middle class", "poor", label="0.1")
dot.edge("middle class", "middle class", label="0.8")
dot.edge("middle class", "rich", label="0.1")
dot.edge("rich", "middle class", label="0.2")
dot.edge("rich", "rich", label="0.8")

dot
```

This stochastic matrix is not irreducible since, for example, rich is not
accessible from poor.

Let's confirm this

```{code-cell} ipython3
P = [[1.0, 0.0, 0.0],
     [0.1, 0.8, 0.1],
     [0.0, 0.2, 0.8]]

mc = qe.MarkovChain(P, ('poor', 'middle', 'rich'))
mc.is_irreducible
```

It might be clear to you already that irreducibility is going to be important
in terms of long run outcomes.

For example, poverty is a life sentence in the second graph but not the first.

We'll come back to this a bit later.


## Stationary Distributions


As seen in {eq}`fin_mc_fr`, we can shift a marginal distribution forward one
unit of time via postmultiplication by $P$.

Some distributions are invariant under this updating process --- for example,

```{code-cell} ipython3
P = np.array([[0.4, 0.6],
              [0.2, 0.8]])
ψ = (0.25, 0.75)
ψ @ P
```

Such distributions are called **stationary** or **invariant**.

(mc_stat_dd)=
Formally, a marginal distribution $\psi^*$ on $S$ is called **stationary** for $P$ if $\psi^* = \psi^* P$.

From this equality, we immediately get $\psi^* = \psi^* P^t$ for all $t$.

This tells us an important fact: If the distribution of $X_0$ is a stationary distribution, then $X_t$ will have this same distribution for all $t$.

```{prf:theorem}
:label: unique_stat

Every stochastic matrix $P$ has at least one stationary distribution.
```

A proof of this theorem can be constructed from the Perron-Frobenius theorem,
which we discuss in another lecture.

TODO -- to eigenvalue lecture

Note that there can be many stationary distributions corresponding to a given
stochastic matrix $P$.

* For example, if $P$ is the identity matrix, then all marginal distributions are stationary.

To get uniqueness, we need the Markov chain to "mix around," so that the state
doesn't get stuck in some part of the state space.

This gives some intuition for the following fundamental theorem.


```{prf:theorem}
:label: mc_conv_thm

If $P$ is irreducible, then $P$ has exactly one stationary
distribution $\psi^*$.
```

For proof, see, for example, theorem 5.2 of {cite}`haggstrom2002finite`.


### Example

Recall our model of the employment/unemployment dynamics of a particular worker {ref}`discussed above <mc_eg1>`.

If $\alpha \in (0,1)$ and $\beta \in (0,1)$, then the irreducibility condition is satisfied.

Let $\psi^* = (p, 1-p)$ be the stationary distribution, so that $p$
corresponds to unemployment (state 0).

Using $\psi^* = \psi^* P$ and a bit of algebra yields

$$
    p = \frac{\beta}{\alpha + \beta}
$$

This is, in some sense, a steady state probability of unemployment.

Not surprisingly it tends to zero as $\beta \to 0$, and to one as $\alpha \to 0$.



### Calculating Stationary Distributions

A stable algorithm for computing stationary distributions is implemented in [QuantEcon.py](http://quantecon.org/quantecon-py).

Here's an example

```{code-cell} ipython3
P = [[0.4, 0.6],
     [0.2, 0.8]]

mc = qe.MarkovChain(P)
mc.stationary_distributions  # Show all stationary distributions
```

(ergodicity)=
## Ergodicity

Under irreducibility, yet another important result obtains:

````{prf:theorem}
:label: stationary

If $P$ is irreducible and $\psi^*$ is the unique stationary
distribution, then, for all $x \in S$,

```{math}
:label: llnfmc0

\frac{1}{m} \sum_{t = 1}^m \mathbf{1}\{X_t = x\}  \to \psi^*(x)
    \quad \text{as } m \to \infty
```

Here

* $\{X_t\}$ is a Markov chain with stochastic matrix $P$ and initial
  distribution $\psi_0$
* $\mathbf{1}\{X_t = x\} = 1$ if $X_t = x$ and zero otherwise

````

The result in [theorem 4.3](llnfmc0) is sometimes called **ergodicity**.

The theorem tells us that the fraction of time the chain spends at state $x$
converges to $\psi^*(x)$ as time goes to infinity.

(new_interp_sd)=
This gives us another way to interpret the stationary distribution (provided irreducibility holds).

Importantly, the result is valid for any choice of $\psi_0$.

Notice that the theorem is related to the law of large numbers.

It tells us that, in some settings, the law of large numbers sometimes holds even when the
sequence of random variables is [not IID](iid_violation).


(mc_eg1-2)=
### Example 1

Recall our cross-sectional interpretation of the employment/unemployment model {ref}`discussed above <mc_eg1-1>`.

Assume that $\alpha \in (0,1)$ and $\beta \in (0,1)$, so that irreducibility holds.

We saw that the stationary distribution is $(p, 1-p)$, where

$$
p = \frac{\beta}{\alpha + \beta}
$$

In the cross-sectional interpretation, this is the fraction of people unemployed.

In view of our latest (ergodicity) result, it is also the fraction of time that a single worker can expect to spend unemployed.

Thus, in the long-run, cross-sectional averages for a population and time-series averages for a given person coincide.

This is one aspect of the concept  of ergodicity.


(ergo)=
### Example 2


Another example is Hamilton {cite}`Hamilton2005` dynamics {ref}`discussed above <mc_eg2>`.

The diagram of the Markov chain shows that it is **irreducible**.

Therefore, we can see the sample path averages for each state (the fraction of time spent in each state) converges to the stationary distribution regardless of the starting state

```{code-cell} ipython3
P = np.array([[0.971, 0.029, 0.000],
              [0.145, 0.778, 0.077],
              [0.000, 0.508, 0.492]])
n = 10_000
mc = MarkovChain(P)
n_state = P.shape[1]
fig, axes = plt.subplots(nrows=1, ncols=n_state)
ψ_star = mc.stationary_distributions[0]
plt.subplots_adjust(wspace=0.35)

for i in range(n_state):
    axes[i].grid()
<<<<<<< HEAD
    axes[i].axhline(ψ_star[i], linestyle='dashed', lw=2, color = 'black', 
                    label = fr'$\psi^*({i})$')
=======
    axes[i].set_ylim(ψ_star[i]-0.2, ψ_star[i]+0.2)
    axes[i].axhline(ψ_star[i], linestyle='dashed', lw=2, color = 'black',
                    label = fr'$\psi^*(X={i})$')
>>>>>>> 26a7d826
    axes[i].set_xlabel('t')
    axes[i].set_ylabel(f'fraction of time spent at {i}')

    # Compute the fraction of time spent, starting from different x_0s
    for x0, col in ((0, 'blue'), (1, 'green'), (2, 'red')):
        # Generate time series that starts at different x0
        X = mc.simulate(n, init=x0)
        X_bar = (X == i).cumsum() / (1 + np.arange(n, dtype=float))
        axes[i].plot(X_bar, color=col, label=f'$x_0 = \, {x0} $')
    axes[i].legend()
plt.show()
```

### Example 3

Let's look at another example with two states: 0 and 1.


$$
P :=
\left(
  \begin{array}{cc}
     0 & 1\\
     1 & 0\\
  \end{array}
\right)
$$


The diagram of the Markov chain shows that it is **irreducible**

```{code-cell} ipython3
:tags: [hide-input]

dot = Digraph(comment='Graph')
dot.attr(rankdir='LR')
dot.node("0")
dot.node("1")

dot.edge("0", "1", label="1.0", color='red')
dot.edge("1", "0", label="1.0", color='red')

dot
```

As you might notice, unlike other Markov chains we have seen before, it has a periodic cycle.

This is formally called [periodicity](https://www.randomservices.org/random/markov/Periodicity.html).

We will not go into the details of periodicity.

The takeaway from this example is that ergodicity can hold for periodic chains

```{code-cell} ipython3
P = np.array([[0, 1],
              [1, 0]])
n = 10_000
mc = MarkovChain(P)
n_state = P.shape[1]
fig, axes = plt.subplots(nrows=1, ncols=n_state)
ψ_star = mc.stationary_distributions[0]

for i in range(n_state):
    axes[i].grid()
    axes[i].set_ylim(0.45, 0.55)
<<<<<<< HEAD
    axes[i].axhline(ψ_star[i], linestyle='dashed', lw=2, color = 'black', 
                    label = fr'$\psi^*({i})$')
=======
    axes[i].axhline(ψ_star[i], linestyle='dashed', lw=2, color = 'black',
                    label = fr'$\psi^*(X={i})$')
>>>>>>> 26a7d826
    axes[i].set_xlabel('t')
    axes[i].set_ylabel(f'fraction of time spent at {i}')

    # Compute the fraction of time spent, for each x
    for x0 in range(n_state):
        # Generate time series starting at different x_0
        X = mc.simulate(n, init=x0)
        X_bar = (X == i).cumsum() / (1 + np.arange(n, dtype=float))
        axes[i].plot(X_bar, label=f'$x_0 = \, {x0} $')

    axes[i].legend()
plt.show()
```

In fact, it converges faster given it is a more "predictable" dynamic

We will come back to this very soon.


### Asymptotic Stationarity

Sometimes the distribution $\psi_t = \psi_0 P^t$ of $X_t$ converges to the
stationary distribution regardless of where we begin.

For example, we have the following result

```{prf:theorem}
:label: strict_stationary

Theorem: If there exists an integer $m$ such that all entries of $P^m$ are
strictly positive, then $P$ has only one stationary distribution $\psi^*$ and

$$
    \psi_0 P^t \to \psi
    \quad \text{as } t \to \infty
$$


(See, for example, {cite}`haggstrom2002finite`. Our assumptions imply that $P$
is irreducible and [aperiodic](https://en.wikipedia.org/wiki/Aperiodic_graph).)
```

The convergence in the theorem is illustrated in the next figure

```{code-cell} ipython3
P = np.array([[0.971, 0.029, 0.000],
              [0.145, 0.778, 0.077],
              [0.000, 0.508, 0.492]])
P = np.array(P)

ψ = (0.0, 0.2, 0.8)        # Initial condition

fig = plt.figure(figsize=(8, 6))
ax = fig.add_subplot(111, projection='3d')

ax.set(xlim=(0, 1), ylim=(0, 1), zlim=(0, 1),
       xticks=(0.25, 0.5, 0.75),
       yticks=(0.25, 0.5, 0.75),
       zticks=(0.25, 0.5, 0.75))

x_vals, y_vals, z_vals = [], [], []
for t in range(20):
    x_vals.append(ψ[0])
    y_vals.append(ψ[1])
    z_vals.append(ψ[2])
    ψ = ψ @ P

ax.scatter(x_vals, y_vals, z_vals, c='r', s=60)
ax.view_init(30, 210)

mc = qe.MarkovChain(P)
ψ_star = mc.stationary_distributions[0]
ax.scatter(ψ_star[0], ψ_star[1], ψ_star[2], c='k', s=60)

plt.show()
```

Here

* $P$ is the stochastic matrix for recession and growth {ref}`considered above <mc_eg2>`.
* The highest red dot is an arbitrarily chosen initial marginal probability distribution  $\psi$, represented as a vector in $\mathbb R^3$.
* The other red dots are the marginal distributions $\psi P^t$ for $t = 1, 2, \ldots$.
* The black dot is $\psi^*$.

You might like to try experimenting with different initial conditions.

### Example 1

We can simulate many initial distributions and check whether they converge to the stationary distribution.

In the case of Hamilton's Markov chain, the distribution $\psi P^t$ converges to $\psi^*$ after a period of time

```{code-cell} ipython3
# Define the transition matrix
P = np.array([[0.971, 0.029, 0.000],
              [0.145, 0.778, 0.077],
              [0.000, 0.508, 0.492]])

# Define the number of iterations
n = 50
n_state = P.shape[0]
mc = qe.MarkovChain(P)
ψ_star = mc.stationary_distributions[0]

# Draw the plot
fig, axes = plt.subplots(nrows=1, ncols=n_state)
plt.subplots_adjust(wspace=0.35)
x0s = np.ones((n, n_state))
for i in range(n):
    draws = np.random.randint(1, 10_000_000, size=n_state)

    # Scale them so that they add up into 1
    x0s[i,:] = np.array(draws/sum(draws))

# Loop through many initial values
for x0 in x0s:
    x = x0
<<<<<<< HEAD
    X = np.zeros((n, n_state))
    
=======
    X = np.zeros((n,n_state))

>>>>>>> 26a7d826
    # Obtain and plot distributions at each state
    for t in range(0, n):
        x =  x @ P
        X[t] = x
    for i in range(n_state):
        axes[i].plot(range(0, n), X[:,i], alpha=0.3)

for i in range(n_state):
<<<<<<< HEAD
    axes[i].axhline(ψ_star[i], linestyle='dashed', lw=2, color = 'black', 
                    label = fr'$\psi^*({i})$')
=======
    axes[i].axhline(ψ_star[i], linestyle='dashed', lw=2, color = 'black',
                    label = fr'$\psi^*(X={i})$')
>>>>>>> 26a7d826
    axes[i].set_xlabel('t')
    axes[i].set_ylabel(fr'$\psi({i})$')
    axes[i].legend()

plt.show()
```

### Example 2


However, in the case of our periodic chain, we find the distribution is oscillating

```{code-cell} ipython3
import random

P = np.array([[0, 1],
              [1, 0]])
n = 50
n_state = P.shape[0]
mc = qe.MarkovChain(P)
ψ_star = mc.stationary_distributions[0]
fig, axes = plt.subplots(nrows=1, ncols=n_state)
x0s = np.ones((n, n_state))
for i in range(n):
    nums = np.random.randint(1, 10_000_000, size=n_state)
    x0s[i,:] = np.array(nums/sum(nums))

for x0 in x0s:
    x = x0
    X = np.zeros((n,n_state))

    for t in range(0, n):
        x = x @ P
        X[t] = x
    for i in range(n_state):
        axes[i].plot(range(20, n), X[20:,i], alpha=0.3)

for i in range(n_state):
    axes[i].axhline(ψ_star[i], linestyle='dashed', lw=2, color = 'black', label = fr'$\psi^*({i})$')
    axes[i].set_xlabel('t')
    axes[i].set_ylabel(fr'$\psi({i})$')
    axes[i].legend()

plt.show()
```

This example helps to emphasize the fact that asymptotic stationarity is about the distribution, while ergodicity is about the sample path.

The proportion of time spent in a state can converge to the stationary distribution with periodic chains.

However, the distribution at each state will not.

(finite_mc_expec)=
## Computing Expectations

```{index} single: Markov Chains; Forecasting Future Values
```

We sometimes want to  compute mathematical  expectations of functions of $X_t$ of the form

```{math}
:label: mc_une

\mathbb E [ h(X_t) ]
```

and conditional expectations such as

```{math}
:label: mc_cce

\mathbb E [ h(X_{t + k})  \mid X_t = x]
```

where

* $\{X_t\}$ is a Markov chain generated by $n \times n$ stochastic matrix $P$
* $h$ is a given function, which, in terms of matrix
  algebra, we'll think of as the column vector

$$
h
= \left(
\begin{array}{c}
    h(x_1) \\
    \vdots \\
    h(x_n)
\end{array}
  \right)
$$

Computing the unconditional expectation {eq}`mc_une` is easy.


We just sum over the marginal  distribution  of $X_t$ to get

$$
\mathbb E [ h(X_t) ]
= \sum_{x \in S} (\psi P^t)(x) h(x)
$$

Here $\psi$ is the distribution of $X_0$.

Since $\psi$ and hence $\psi P^t$ are row vectors, we can also
write this as

$$
\mathbb E [ h(X_t) ]
=  \psi P^t h
$$

For the conditional expectation {eq}`mc_cce`, we need to sum over
the conditional distribution of $X_{t + k}$ given $X_t = x$.

We already know that this is $P^k(x, \cdot)$, so

```{math}
:label: mc_cce2

\mathbb E [ h(X_{t + k})  \mid X_t = x]
= (P^k h)(x)
```

The vector $P^k h$ stores the conditional expectation $\mathbb E [ h(X_{t + k})  \mid X_t = x]$ over all $x$.



### Expectations of Geometric Sums

Sometimes we want to compute the mathematical expectation of a geometric sum, such as
$\sum_t \beta^t h(X_t)$.

In view of the preceding discussion, this is

$$
\mathbb{E} [
        \sum_{j=0}^\infty \beta^j h(X_{t+j}) \mid X_t = x
    \Bigr]
= [(I - \beta P)^{-1} h](x)
$$

where

$$
(I - \beta P)^{-1}  = I + \beta P + \beta^2 P^2 + \cdots
$$

TODO -- connect to the Neumann series lemma (Maanasee)

## Exercises

````{exercise}
:label: mc_ex1

Benhabib el al. {cite}`benhabib_wealth_2019` estimated that the transition matrix for social mobility as the following

$$P_B:=\left(\begin{array}{cccccccc}0.222 & 0.222 & 0.215 & 0.187 & 0.081 & 0.038 & 0.029 & 0.006 \\ 0.221 & 0.22 & 0.215 & 0.188 & 0.082 & 0.039 & 0.029 & 0.006 \\ 0.207 & 0.209 & 0.21 & 0.194 & 0.09 & 0.046 & 0.036 & 0.008 \\ 0.198 & 0.201 & 0.207 & 0.198 & 0.095 & 0.052 & 0.04 & 0.009 \\ 0.175 & 0.178 & 0.197 & 0.207 & 0.11 & 0.067 & 0.054 & 0.012 \\ 0.182 & 0.184 & 0.2 & 0.205 & 0.106 & 0.062 & 0.05 & 0.011 \\ 0.123 & 0.125 & 0.166 & 0.216 & 0.141 & 0.114 & 0.094 & 0.021 \\ 0.084 & 0.084 & 0.142 & 0.228 & 0.17 & 0.143 & 0.121 & 0.028\end{array}\right)$$

where each state 1 to 8 corresponds to a  percentile of wealth shares

$$
0-20 \%, 20-40 \%, 40-60 \%, 60-80 \%, 80-90 \%, 90-95 \%, 95-99 \%, 99-100 \%
$$

The matrix is recorded as `P_B` below

```python
P_B = [
    [0.222, 0.222, 0.215, 0.187, 0.081, 0.038, 0.029, 0.006],
    [0.221, 0.22,  0.215, 0.188, 0.082, 0.039, 0.029, 0.006],
    [0.207, 0.209, 0.21,  0.194, 0.09,  0.046, 0.036, 0.008],
    [0.198, 0.201, 0.207, 0.198, 0.095, 0.052, 0.04,  0.009],
    [0.175, 0.178, 0.197, 0.207, 0.11,  0.067, 0.054, 0.012],
    [0.182, 0.184, 0.2,   0.205, 0.106, 0.062, 0.05,  0.011],
    [0.123, 0.125, 0.166, 0.216, 0.141, 0.114, 0.094, 0.021],
    [0.084, 0.084, 0.142, 0.228, 0.17,  0.143, 0.121, 0.028]
    ]

P_B = np.array(P_B)
codes_B =  ( '1','2','3','4','5','6','7','8')
```

In this exercise,

1. show this process is asymptotically stationary and calculate the stationary distribution using simulations.

1. use simulations to demonstrate ergodicity of this process.

````

```{solution-start} mc_ex1
:class: dropdown
```

One simple way is to take the power of the transition matrix to find the stationary distribution

```{code-cell} ipython3
P_B = [
    [0.222, 0.222, 0.215, 0.187, 0.081, 0.038, 0.029, 0.006],
    [0.221, 0.22,  0.215, 0.188, 0.082, 0.039, 0.029, 0.006],
    [0.207, 0.209, 0.21,  0.194, 0.09,  0.046, 0.036, 0.008],
    [0.198, 0.201, 0.207, 0.198, 0.095, 0.052, 0.04,  0.009],
    [0.175, 0.178, 0.197, 0.207, 0.11,  0.067, 0.054, 0.012],
    [0.182, 0.184, 0.2,   0.205, 0.106, 0.062, 0.05,  0.011],
    [0.123, 0.125, 0.166, 0.216, 0.141, 0.114, 0.094, 0.021],
    [0.084, 0.084, 0.142, 0.228, 0.17,  0.143, 0.121, 0.028]
    ]

P_B = np.array(P_B)
codes_B =  ( '1','2','3','4','5','6','7','8')

np.linalg.matrix_power(P_B, 10)
```

<<<<<<< HEAD
We find that rows of the transition matrix converge to the stationary distribution 
=======
We find rows transition matrix converge to the stationary distribution
>>>>>>> 26a7d826

```{code-cell} ipython3
mc = qe.MarkovChain(P_B)
ψ_star = mc.stationary_distributions[0]
ψ_star
```

2.

```{code-cell} ipython3
N = 1000
mc = MarkovChain(P_B)
fig, ax = plt.subplots(figsize=(9, 6))
X = mc.simulate(N)
# Center the plot at 0
ax.set_ylim(-0.25, 0.25)
ax.axhline(0, linestyle='dashed', lw=2, color = 'black', alpha=0.4)


for x0 in range(8):
    # Calculate the fraction of time for each worker
    X_bar = (X == x0).cumsum() / (1 + np.arange(N, dtype=float))
    ax.plot(X_bar - ψ_star[x0], label=f'$X = {x0+1} $')
    ax.set_xlabel('t')
    ax.set_ylabel(r'fraction of time spent in a state $- \psi^* (x)$')

ax.legend()
plt.show()
```

Note that the fraction of time spent at each state quickly converges to the probability assigned to that state by the stationary distribution.

```{solution-end}
```


```{exercise}
:label: mc_ex2

According to the discussion {ref}`above <mc_eg1-2>`, if a worker's employment dynamics obey the stochastic matrix

$$
P
= \left(
\begin{array}{cc}
    1 - \alpha & \alpha \\
    \beta & 1 - \beta
\end{array}
  \right)
$$

with $\alpha \in (0,1)$ and $\beta \in (0,1)$, then, in the long-run, the fraction
of time spent unemployed will be

$$
p := \frac{\beta}{\alpha + \beta}
$$

In other words, if $\{X_t\}$ represents the Markov chain for
employment, then $\bar X_m \to p$ as $m \to \infty$, where

$$
\bar X_m := \frac{1}{m} \sum_{t = 1}^m \mathbf{1}\{X_t = 0\}
$$

This exercise asks you to illustrate convergence by computing
$\bar X_m$ for large $m$ and checking that
it is close to $p$.

You will see that this statement is true regardless of the choice of initial
condition or the values of $\alpha, \beta$, provided both lie in
$(0, 1)$.

The result should be similar to the plot we plotted [here](ergo)
```

```{solution-start} mc_ex2
:class: dropdown
```

We will address this exercise graphically.

The plots show the time series of $\bar X_m - p$ for two initial
conditions.

As $m$ gets large, both series converge to zero.

```{code-cell} ipython3
α = β = 0.1
N = 10000
p = β / (α + β)

P = ((1 - α,       α),               # Careful: P and p are distinct
     (    β,   1 - β))
mc = MarkovChain(P)

fig, ax = plt.subplots(figsize=(9, 6))
ax.set_ylim(-0.25, 0.25)
ax.grid()
ax.hlines(0, 0, N, lw=2, alpha=0.6)   # Horizonal line at zero

for x0, col in ((0, 'blue'), (1, 'green')):
    # Generate time series for worker that starts at x0
    X = mc.simulate(N, init=x0)
    # Compute fraction of time spent unemployed, for each n
    X_bar = (X == 0).cumsum() / (1 + np.arange(N, dtype=float))
    # Plot
    ax.fill_between(range(N), np.zeros(N), X_bar - p, color=col, alpha=0.1)
    ax.plot(X_bar - p, color=col, label=f'$X_0 = \, {x0} $')
    # Overlay in black--make lines clearer
    ax.plot(X_bar - p, 'k-', alpha=0.6)

ax.legend(loc='upper right')
plt.show()
```

```{solution-end}
```

```{exercise}
:label: mc_ex3

In `quantecon` library, irreducibility is tested by checking whether the chain forms a [strongly connected component](https://networkx.org/documentation/stable/reference/algorithms/generated/networkx.algorithms.components.is_strongly_connected.html).

However, another way to verify irreducibility is by checking whether $A$ satisfies the following statement:

Assume A is an $n \times n$ $A$ is irreducible if and only if $\sum_{k=0}^{n-1}A^k$ is a positive matrix.

(see more: {cite}`zhao_power_2012` and [here](https://math.stackexchange.com/questions/3336616/how-to-prove-this-matrix-is-a-irreducible-matrix))

Based on this claim, write a function to test irreducibility.
```

```{solution-start} mc_ex3
:class: dropdown
```

```{code-cell} ipython3
def is_irreducible(P):
    n = P.shape[0]
    result = np.zeros((n, n))
    for i in range(n):
        result += np.linalg.matrix_power(P, i)
    return np.all(result > 0)
```

```{code-cell} ipython3
P1 = np.array([[0, 1],
               [1, 0]])
P2 = np.array([[1.0, 0.0, 0.0],
               [0.1, 0.8, 0.1],
               [0.0, 0.2, 0.8]])
P3 = np.array([[0.971, 0.029, 0.000],
               [0.145, 0.778, 0.077],
               [0.000, 0.508, 0.492]])

for P in (P1, P2, P3):
    result = lambda P: 'irreducible' if is_irreducible(P) else 'reducible'
    print(f'{P}: {result(P)}')
```

```{solution-end}
```<|MERGE_RESOLUTION|>--- conflicted
+++ resolved
@@ -908,14 +908,8 @@
 
 for i in range(n_state):
     axes[i].grid()
-<<<<<<< HEAD
     axes[i].axhline(ψ_star[i], linestyle='dashed', lw=2, color = 'black', 
                     label = fr'$\psi^*({i})$')
-=======
-    axes[i].set_ylim(ψ_star[i]-0.2, ψ_star[i]+0.2)
-    axes[i].axhline(ψ_star[i], linestyle='dashed', lw=2, color = 'black',
-                    label = fr'$\psi^*(X={i})$')
->>>>>>> 26a7d826
     axes[i].set_xlabel('t')
     axes[i].set_ylabel(f'fraction of time spent at {i}')
 
@@ -981,13 +975,8 @@
 for i in range(n_state):
     axes[i].grid()
     axes[i].set_ylim(0.45, 0.55)
-<<<<<<< HEAD
     axes[i].axhline(ψ_star[i], linestyle='dashed', lw=2, color = 'black', 
                     label = fr'$\psi^*({i})$')
-=======
-    axes[i].axhline(ψ_star[i], linestyle='dashed', lw=2, color = 'black',
-                    label = fr'$\psi^*(X={i})$')
->>>>>>> 26a7d826
     axes[i].set_xlabel('t')
     axes[i].set_ylabel(f'fraction of time spent at {i}')
 
@@ -1105,13 +1094,8 @@
 # Loop through many initial values
 for x0 in x0s:
     x = x0
-<<<<<<< HEAD
     X = np.zeros((n, n_state))
     
-=======
-    X = np.zeros((n,n_state))
-
->>>>>>> 26a7d826
     # Obtain and plot distributions at each state
     for t in range(0, n):
         x =  x @ P
@@ -1120,13 +1104,8 @@
         axes[i].plot(range(0, n), X[:,i], alpha=0.3)
 
 for i in range(n_state):
-<<<<<<< HEAD
     axes[i].axhline(ψ_star[i], linestyle='dashed', lw=2, color = 'black', 
                     label = fr'$\psi^*({i})$')
-=======
-    axes[i].axhline(ψ_star[i], linestyle='dashed', lw=2, color = 'black',
-                    label = fr'$\psi^*(X={i})$')
->>>>>>> 26a7d826
     axes[i].set_xlabel('t')
     axes[i].set_ylabel(fr'$\psi({i})$')
     axes[i].legend()
@@ -1341,11 +1320,7 @@
 np.linalg.matrix_power(P_B, 10)
 ```
 
-<<<<<<< HEAD
 We find that rows of the transition matrix converge to the stationary distribution 
-=======
-We find rows transition matrix converge to the stationary distribution
->>>>>>> 26a7d826
 
 ```{code-cell} ipython3
 mc = qe.MarkovChain(P_B)
