---
jupytext:
  text_representation:
    extension: .md
    format_name: myst
    format_version: 0.13
    jupytext_version: 1.16.1
kernelspec:
  display_name: Python 3 (ipykernel)
  language: python
  name: python3
---

# Markov Chains: Basic Concepts 


```{index} single: Markov Chains: Basic Concepts and Stationarity
```

In addition to what's in Anaconda, this lecture will need the following libraries:

```{code-cell} ipython3
:tags: [hide-output]

!pip install quantecon
```

## Overview

Markov chains provide  a way to model situations in which  the past casts shadows on the future.

By this we mean that observing measurements about a present situation can help us forecast future situations.

This can be possible when there are statistical dependencies among measurements of something taken at different points of time.

For example,

* inflation next year might co-vary  with inflation this year
* unemployment next month might co-vary with unemployment this month


Markov chains are a workhorse for economics and finance.

The theory of Markov chains is beautiful and provides many insights into
probability and dynamics.

In this  lecture, we will

* review some of the key ideas from the theory of Markov chains and
* show how Markov chains appear in some economic applications.

Let's start with some standard imports:

```{code-cell} ipython3
import matplotlib.pyplot as plt
import quantecon as qe
import numpy as np
import networkx as nx
from matplotlib import cm
import matplotlib as mpl
from mpl_toolkits.mplot3d import Axes3D
from matplotlib.animation import FuncAnimation
from IPython.display import HTML
from matplotlib.patches import Polygon
from mpl_toolkits.mplot3d.art3d import Poly3DCollection
```

## Definitions and examples

In this section we provide some definitions and  elementary examples.

(finite_dp_stoch_mat)=
### Stochastic matrices

Recall that a **probability mass function** over $n$ possible outcomes is a
nonnegative $n$-vector $p$ that sums to one.

For example, $p = (0.2, 0.2, 0.6)$ is a probability mass function over $3$ outcomes.

A **stochastic matrix** (or **Markov matrix**)  is an $n \times n$ square matrix $P$
such that each row of $P$ is a probability mass function.

In other words,

1. each element of $P$ is nonnegative, and
1. each row of $P$ sums to one

If $P$ is a stochastic matrix, then so is the $k$-th power $P^k$ for all $k \in \mathbb N$.

You are asked to check this in {ref}`an exercise <mc1_ex_3>` below.


### Markov chains

Now we can introduce Markov chains.

Before defining a Markov chain rigorously, we'll  give some examples.


(mc_eg2)=
#### Example 1: Economic states

From  US unemployment data, Hamilton {cite}`Hamilton2005` estimated the following dynamics.

```{image} /_static/lecture_specific/markov_chains_I/Hamilton.png
:name: mc_hamilton
:align: center

```

Here there are three **states**

* "ng" represents normal growth
* "mr" represents mild recession
* "sr" represents severe recession

The arrows represent transition probabilities over one month.

For example, the arrow from mild recession to normal growth has 0.145 next to it.

This tells us that, according to past data, there is a 14.5% probability of transitioning from mild recession to normal growth in one month.

The arrow from normal growth back to normal growth tells us that there is a
97% probability of transitioning from normal growth to normal growth (staying
in the same state).

Note that these are conditional probabilities --- the probability of
transitioning from one state to another (or staying at the same one) conditional on the
current state.

To make the problem easier to work with numerically, let's convert states to
numbers.

In particular, we agree that

* state 0 represents normal growth
* state 1 represents mild recession
* state 2 represents severe recession

Let $X_t$ record the value of the state at time $t$.

Now we can write the statement "there is a 14.5% probability of transitioning from mild recession to normal growth in one month" as

$$
    \mathbb P\{X_{t+1} = 0 \,|\, X_t = 1\} = 0.145
$$

We can collect all of these conditional probabilities into a matrix, as follows

$$
P =
\begin{bmatrix}
0.971 & 0.029 & 0 \\
0.145 & 0.778 & 0.077 \\
0 & 0.508 & 0.492
\end{bmatrix}
$$

Notice that $P$ is a stochastic matrix.

Now we have the following relationship

$$
    P(i,j)
    = \mathbb P\{X_{t+1} = j \,|\, X_t = i\}
$$

This holds for any $i,j$ between 0 and 2.

In particular, $P(i,j)$ is the
     probability of transitioning from state $i$ to state $j$ in one month.




(mc_eg1)=
#### Example 2: Unemployment

Consider a worker who, at any given time $t$, is either unemployed (state 0)
or employed (state 1).

Suppose that, over a one-month period,

1. the unemployed worker finds a job with probability $\alpha \in (0, 1)$.
1. the employed worker loses her job and becomes unemployed with probability $\beta \in (0, 1)$.

Given the above information, we can write out the transition probabilities in matrix form as

```{math}
:label: p_unempemp

P =
\begin{bmatrix}
    1 - \alpha & \alpha \\
    \beta & 1 - \beta
\end{bmatrix}
```

For example,

$$
\begin{aligned}
    P(0,1)
        & =
        \text{ probability of transitioning from state $0$ to state $1$ in one month}
        \\
        & =
        \text{ probability finding a job next month}
        \\
        & = \alpha
\end{aligned}
$$

Suppose we can estimate the values $\alpha$ and $\beta$.

Then we can address a range of questions, such as

* What is the average duration of unemployment?
* Over the long-run, what fraction of the time does a worker find herself unemployed?
* Conditional on employment, what is the probability of becoming unemployed at least once over the next 12 months?

We'll cover some of these applications below.

(mc_eg3)=
#### Example 3: Political transition dynamics

Imam and Temple {cite}`imampolitical` categorize political institutions into
three types: democracy $\text{(D)}$, autocracy $\text{(A)}$, and an intermediate
state called anocracy $\text{(N)}$.

Each institution can have two potential development regimes: collapse $\text{(C)}$ and growth $\text{(G)}$. This results in six possible states: $\text{DG, DC, NG, NC, AG}$ and $\text{AC}$.

Imam and Temple {cite}`imampolitical` estimate the following transition
probabilities:

$$
\begin{array}{c|cccccc}
 & \text{DG} & \text{DC} & \text{NG} & \text{NC} & \text{AG} & \text{AC} \\
\hline
\text{DG} & 0.86 & 0.11 & 0.03 & 0.00 & 0.00 & 0.00 \\
\text{DC} & 0.52 & 0.33 & 0.13 & 0.02 & 0.00 & 0.00 \\
\text{NG} & 0.12 & 0.03 & 0.70 & 0.11 & 0.03 & 0.01 \\
\text{NC} & 0.13 & 0.02 & 0.35 & 0.36 & 0.10 & 0.04 \\
\text{AG} & 0.00 & 0.00 & 0.09 & 0.11 & 0.55 & 0.25 \\
\text{AC} & 0.00 & 0.00 & 0.09 & 0.15 & 0.26 & 0.50 \\
\end{array}
$$

```{code-cell} ipython3
nodes = ['DG', 'DC', 'NG', 'NC', 'AG', 'AC']
P = [[0.86, 0.11, 0.03, 0.00, 0.00, 0.00],
     [0.52, 0.33, 0.13, 0.02, 0.00, 0.00],
     [0.12, 0.03, 0.70, 0.11, 0.03, 0.01],
     [0.13, 0.02, 0.35, 0.36, 0.10, 0.04],
     [0.00, 0.00, 0.09, 0.11, 0.55, 0.25],
     [0.00, 0.00, 0.09, 0.15, 0.26, 0.50]]
```

Here is a visualization, with darker colors indicating higher probability.

```{code-cell} ipython3
:tags: [hide-input]

G = nx.MultiDiGraph()

for start_idx, node_start in enumerate(nodes):
    for end_idx, node_end in enumerate(nodes):
        value = P[start_idx][end_idx]
        if value != 0:
            G.add_edge(node_start,node_end, weight=value)

pos = nx.spring_layout(G, seed=10)
fig, ax = plt.subplots()
nx.draw_networkx_nodes(G, pos, node_size=600, edgecolors='black', node_color='white')
nx.draw_networkx_labels(G, pos)

arc_rad = 0.2

edges = nx.draw_networkx_edges(G, pos, ax=ax, connectionstyle=f'arc3, rad = {arc_rad}', edge_cmap=cm.Blues, width=2,
    edge_color=[G[nodes[0]][nodes[1]][0]['weight'] for nodes in G.edges])

pc = mpl.collections.PatchCollection(edges, cmap=cm.Blues)

ax = plt.gca()
ax.set_axis_off()
plt.colorbar(pc, ax=ax)
plt.show()
```

The probabilities can be represented in matrix form as follows

$$
P :=
\begin{bmatrix}
0.86 & 0.11 & 0.03 & 0.00 & 0.00 & 0.00 \\
0.52 & 0.33 & 0.13 & 0.02 & 0.00 & 0.00 \\
0.12 & 0.03 & 0.70 & 0.11 & 0.03 & 0.01 \\
0.13 & 0.02 & 0.35 & 0.36 & 0.10 & 0.04 \\
0.00 & 0.00 & 0.09 & 0.11 & 0.55 & 0.25 \\
0.00 & 0.00 & 0.09 & 0.15 & 0.26 & 0.50
\end{bmatrix}
$$

Looking at the data, we see that democracies tend to have longer-lasting growth
regimes compared to autocracies (as indicated by the lower probability of
transitioning from growth to growth in autocracies).

We can also find a higher probability from collapse to growth in democratic regimes.


### Defining Markov chains


So far we've given examples of Markov chains but we haven't defined them. 

Let's do that now. 

To begin, let $S$ be a finite set $\{x_1, \ldots, x_n\}$ with $n$ elements.

The set $S$ is called the **state space** and $x_1, \ldots, x_n$ are the **state values**.

A **distribution** $\psi$ on $S$ is a probability mass function of length $n$, where $\psi(i)$ is the amount of probability allocated to state $x_i$.

A **Markov chain** $\{X_t\}$ on $S$ is a sequence of random variables taking values in $S$
that have the **Markov property**.

This means that, for any time $t$ and any state $y \in S$,

```{math}
:label: fin_markov_mp

\mathbb P \{ X_{t+1} = y  \,|\, X_t \}
= \mathbb P \{ X_{t+1}  = y \,|\, X_t, X_{t-1}, \ldots \}
```

This means that once we know the current state $X_t$,  adding knowledge of earlier states $X_{t-1}, X_{t-2}$ provides no additional information about probabilities of *future* states.  

Thus, the dynamics of a Markov chain are fully determined by the set of **conditional probabilities**

```{math}
:label: mpp

P(x, y) := \mathbb P \{ X_{t+1} = y \,|\, X_t = x \}
\qquad (x, y \in S)
```

By construction,

* $P(x, y)$ is the probability of going from $x$ to $y$ in one unit of time (one step)
* $P(x, \cdot)$ is the conditional distribution(probability mass function) of $X_{t+1}$ given $X_t = x$

We can view $P$ as a stochastic matrix where

$$
    P_{ij} = P(x_i, x_j)
    \qquad 1 \leq i, j \leq n
$$

Going the other way, if we take a stochastic matrix $P$, we can generate a Markov
chain $\{X_t\}$ as follows:

* draw $X_0$ from a distribution $\psi_0$ on $S$
* for each $t = 0, 1, \ldots$, draw $X_{t+1}$ from $P(X_t,\cdot)$

By construction, the resulting process satisfies {eq}`mpp`.




## Simulation

```{index} single: Markov Chains; Simulation
```

A good way to study Markov chains is to simulate them.

Let's start by doing this ourselves and then look at libraries that can help
us.

In these exercises, we'll take the state space to be $S = 0,\ldots, n-1$.

(We start at $0$ because Python arrays are indexed from $0$.)


### Writing our own simulation code

To simulate a Markov chain, we need

1. a stochastic matrix $P$ and
1. a probability mass function $\psi_0$ of length $n$ from which to draw an initial realization of $X_0$.

The Markov chain is then constructed as follows:

1. At time $t=0$, draw a realization of $X_0$ from the distribution $\psi_0$.
1. At each subsequent time $t$, draw a realization of the new state $X_{t+1}$ from $P(X_t, \cdot)$.

(That is, draw from row $X_t$ of $P$.)

To implement this simulation procedure, we need a method for generating draws
from a discrete distribution.

For this task, we'll use `random.draw` from [QuantEcon.py](http://quantecon.org/quantecon-py).

To use `random.draw`, we first need to convert the probability mass function
to a cumulative distribution

```{code-cell} ipython3
ψ_0 = (0.3, 0.7)           # probabilities over {0, 1}
cdf = np.cumsum(ψ_0)       # convert into cumulative distribution
qe.random.draw(cdf, 5)   # generate 5 independent draws from ψ
```

We'll write our code as a function that accepts the following three arguments

* A stochastic matrix `P`.
* An initial distribution `ψ_0`.
* A positive integer `ts_length` representing the length of the time series the function should return.

```{code-cell} ipython3
def mc_sample_path(P, ψ_0=None, ts_length=1_000):

    # set up
    P = np.asarray(P)
    X = np.empty(ts_length, dtype=int)

    # Convert each row of P into a cdf
    P_dist = np.cumsum(P, axis=1)  # Convert rows into cdfs

    # draw initial state, defaulting to 0
    if ψ_0 is not None:
        X_0 = qe.random.draw(np.cumsum(ψ_0))
    else:
        X_0 = 0

    # simulate
    X[0] = X_0
    for t in range(ts_length - 1):
        X[t+1] = qe.random.draw(P_dist[X[t], :])

    return X
```

Let's see how it works using the small matrix

```{code-cell} ipython3
P = [[0.4, 0.6],
     [0.2, 0.8]]
```

Here's a short time series.

```{code-cell} ipython3
mc_sample_path(P, ψ_0=(1.0, 0.0), ts_length=10)
```

It can be proven that for a long series drawn from `P`, the fraction of the
sample that takes value 0 will be about 0.25.

(We will explain why {ref}`later <ergodicity>`.)

Moreover, this is true regardless of the initial distribution from which
$X_0$ is drawn.

The following code illustrates this

```{code-cell} ipython3
X = mc_sample_path(P, ψ_0=(0.1, 0.9), ts_length=1_000_000)
np.mean(X == 0)
```

You can try changing the initial distribution to confirm that the output is
always close to 0.25 (for the `P` matrix above).


### Using QuantEcon's routines

[QuantEcon.py](http://quantecon.org/quantecon-py) has routines for handling Markov chains, including simulation.

Here's an illustration using the same $P$ as the preceding example

```{code-cell} ipython3
mc = qe.MarkovChain(P)
X = mc.simulate(ts_length=1_000_000)
np.mean(X == 0)
```

The `simulate` routine is faster (because it is [JIT compiled](https://python-programming.quantecon.org/numba.html#numba-link)).

```{code-cell} ipython3
%time mc_sample_path(P, ts_length=1_000_000) # Our homemade code version
```

```{code-cell} ipython3
%time mc.simulate(ts_length=1_000_000) # qe code version
```

#### Adding state values and initial conditions

If we wish to, we can provide a specification of state values to `MarkovChain`.

These state values can be integers, floats, or even strings.

The following code illustrates

```{code-cell} ipython3
mc = qe.MarkovChain(P, state_values=('unemployed', 'employed'))
mc.simulate(ts_length=4, init='employed')  # Start at employed initial state
```

```{code-cell} ipython3
mc.simulate(ts_length=4, init='unemployed')  # Start at unemployed initial state
```

```{code-cell} ipython3
mc.simulate(ts_length=4)  # Start at randomly chosen initial state
```

If we want to see indices rather than state values as outputs as  we can use

```{code-cell} ipython3
mc.simulate_indices(ts_length=4)
```

(mc_md)=
## Distributions over time

We learned that

1. $\{X_t\}$ is a Markov chain with stochastic matrix $P$
1. the distribution of $X_t$ is known to be $\psi_t$

What then is the distribution of $X_{t+1}$, or, more generally, of $X_{t+m}$?

To answer this, we let $\psi_t$ be the distribution of $X_t$ for $t = 0, 1, 2, \ldots$.

Our first aim is to find $\psi_{t + 1}$ given $\psi_t$ and $P$.

To begin, pick any $y \in S$.

To get the probability of being at $y$ tomorrow (at $t+1$), we account for
all ways this can happen and sum their probabilities.

This leads to

$$
\mathbb P \{X_{t+1} = y \}
   = \sum_{x \in S} \mathbb P \{ X_{t+1} = y \, | \, X_t = x \}
               \cdot \mathbb P \{ X_t = x \}
$$



(We are using the [law of total probability](https://en.wikipedia.org/wiki/Law_of_total_probability).)

Rewriting this statement in terms of  marginal and conditional probabilities gives

$$
    \psi_{t+1}(y) = \sum_{x \in S} P(x,y) \psi_t(x)
$$

There are $n$ such equations, one for each $y \in S$.

If we think of $\psi_{t+1}$ and $\psi_t$ as row vectors, these $n$ equations are summarized by the matrix expression

```{math}
:label: fin_mc_fr

\psi_{t+1} = \psi_t P
```

Thus, we postmultiply by $P$ to move a distribution forward one unit of time.

By postmultiplying $m$ times, we move a distribution forward $m$ steps into the future.

Hence, iterating on {eq}`fin_mc_fr`, the expression $\psi_{t+m} = \psi_t P^m$ is also valid --- here $P^m$ is the $m$-th power of $P$.

As a special case, we see that if $\psi_0$ is the initial distribution from
which $X_0$ is drawn, then $\psi_0 P^m$ is the distribution of
$X_m$.

This is very important, so let's repeat it

```{math}
:label: mdfmc

X_0 \sim \psi_0 \quad \implies \quad X_m \sim \psi_0 P^m
```

The general rule is that postmultiplying a distribution by $P^m$ shifts it forward $m$ units of time.

Hence the following is also valid.

```{math}
:label: mdfmc2

X_t \sim \psi_t \quad \implies \quad X_{t+m} \sim \psi_t P^m
```



(finite_mc_mstp)=
### Multiple step transition probabilities

We know that the probability of transitioning from $x$ to $y$ in
one step is $P(x,y)$.

It turns out that the probability of transitioning from $x$ to $y$ in
$m$ steps is $P^m(x,y)$, the $(x,y)$-th element of the
$m$-th power of $P$.

To see why, consider again {eq}`mdfmc2`, but now with a $\psi_t$ that puts all probability on state $x$.

Then $\psi_t$ is a vector with $1$ in position $x$ and zero elsewhere.

Inserting this into {eq}`mdfmc2`, we see that, conditional on $X_t = x$, the distribution of $X_{t+m}$ is the $x$-th row of $P^m$.

In particular

$$
\mathbb P \{X_{t+m} = y \,|\, X_t = x \} = P^m(x, y) = (x, y) \text{-th element of } P^m
$$


```{index} single: Markov Chains; Future Probabilities
```

```{prf:example} Probability of Recession
:label: prob-recesession

Recall the stochastic matrix $P$ for recession and growth considered in {ref}`Example 1: Economic states <mc_eg2>`.

Suppose that the current state is unknown — perhaps statistics are available only at the *end* of the current month.

We guess that the probability that the economy is in state $x$ is $\psi_t(x)$ at time $t$.

The probability of being in recession (either mild or severe) in 6 months' time is given by

$$
(\psi_t P^6)(1) + (\psi_t P^6)(2)
$$

```

```{index} single: Markov Chains; Cross-Sectional Distributions
```

````{prf:example} Cross-Sectional Distributions
:label: cross-sectional-distributions

The distributions we have been studying can be viewed either

1. as probabilities or
2. as cross-sectional frequencies that the law of large numbers leads us to anticipate for large samples.

To illustrate, recall our model of employment/unemployment dynamics for a given worker discussed in {ref}`Example 2: Unemployment <mc_eg1>`.

Consider a large population of workers, each of whose lifetime experience is described by the specified dynamics, with each worker's outcomes being realizations of processes that are statistically independent of all other workers' processes.

Let $\psi_t$ be the current *cross-sectional* distribution over $\{ 0, 1 \}$.

The cross-sectional distribution records fractions of workers employed and unemployed at a given moment $t$.

* For example, $\psi_t(0)$ is the unemployment rate at time $t$.

What will the cross-sectional distribution be in 10 periods hence?

The answer is $\psi_t P^{10}$, where $P$ is the stochastic matrix in {eq}`p_unempemp`.

This is because each worker's state evolves according to $P$, so $\psi_t P^{10}$ is a [marginal distribution](https://en.wikipedia.org/wiki/Marginal_distribution) for a single randomly selected worker.

But when the sample is large, outcomes and probabilities are roughly equal (by an application of the law of large numbers).

So for a very large (tending to infinite) population, $\psi_t P^{10}$ also represents fractions of workers in each state.

This is exactly the cross-sectional distribution.

```{note}
A cross-sectional frequency measures how a particular variable (e.g., employment status) is distributed across a population at a specific time, providing information on the proportions of individuals in each possible state of that variable.
```

````

(stationary)=
## Stationary distributions

As seen in {eq}`fin_mc_fr`, we can shift a distribution forward one
unit of time via postmultiplication by $P$.

Some distributions are invariant under this updating process --- for example,

```{code-cell} ipython3
P = np.array([[0.4, 0.6],
              [0.2, 0.8]])
ψ = (0.25, 0.75)
ψ @ P
```

Notice that `ψ @ P` is the same as `ψ`.

Such distributions are called **stationary** or **invariant**.

(mc_stat_dd)=
Formally, a distribution $\psi^*$ on $S$ is called **stationary** for $P$ if $\psi^* P = \psi^* $.

Notice that, postmultiplying by $P$, we have $\psi^* P^2 = \psi^* P = \psi^*$.

Continuing in the same way leads to $\psi^* = \psi^* P^t$ for all $t \ge 0$.

This tells us an important fact: If the distribution of $\psi_0$ is a stationary distribution, then $\psi_t$ will have this same distribution for all $t \ge 0$.

The following theorem is proved in Chapter 4 of {cite}`sargent2023economic` and numerous other sources.

```{prf:theorem}
:label: unique_stat

Every stochastic matrix $P$ has at least one stationary distribution.
```

Note that there can be many stationary distributions corresponding to a given
stochastic matrix $P$.

* For example, if $P$ is the identity matrix, then all distributions on $S$ are stationary.

To get uniqueness, we need the Markov chain to "mix around," so that the state
doesn't get stuck in some part of the state space.

This gives some intuition for the following theorem.


```{prf:theorem}
:label: mc_po_conv_thm

If $P$ is everywhere positive, then $P$ has exactly one stationary
distribution.
```

We will come back to this when we introduce irreducibility in the {doc}`next lecture <markov_chains_II>` on Markov chains.


```{prf:example} Steady-State Unemployment Probability
Recall our model of the employment/unemployment dynamics of a particular worker discussed in {ref}`Example 2: Unemployment <mc_eg1>`.

If $\alpha \in (0,1)$ and $\beta \in (0,1)$, then the transition matrix is everywhere positive.

Let $\psi^* = (p, 1-p)$ be the stationary distribution, so that $p$
corresponds to unemployment (state 0).

Using $\psi^* = \psi^* P$ and a bit of algebra yields

$$
p = \frac{\beta}{\alpha + \beta}
$$

This is, in some sense, a steady state probability of unemployment.

Not surprisingly it tends to zero as $\beta \to 0$, and to one as $\alpha \to 0$.
```






### Calculating stationary distributions

A stable algorithm for computing stationary distributions is implemented in [QuantEcon.py](http://quantecon.org/quantecon-py).

Here's an example

```{code-cell} ipython3
P = [[0.4, 0.6],
     [0.2, 0.8]]

mc = qe.MarkovChain(P)
mc.stationary_distributions  # Show all stationary distributions
```






### Asymptotic stationarity

Consider an everywhere positive stochastic matrix with unique stationary distribution $\psi^*$.

Sometimes the distribution $\psi_t = \psi_0 P^t$ of $X_t$ converges to $\psi^*$ regardless of $\psi_0$.

For example, we have the following result

(strict_stationary)=
```{prf:theorem}
:label: mc_gs_thm

If there exists an integer $m$ such that all entries of $P^m$ are
strictly positive, then

$$
    \psi_0 P^t \to \psi^*
    \quad \text{ as } t \to \infty
$$

where $\psi^*$ is the unique stationary distribution.
```

This situation is often referred to as **asymptotic stationarity** or **global stability**.

A proof of the theorem can be found in Chapter 4 of {cite}`sargent2023economic`, as well as many other sources.





(hamilton)=
#### Example: Hamilton's chain

Hamilton's chain satisfies the conditions of the theorem because $P^2$ is everywhere positive:

```{code-cell} ipython3
P = np.array([[0.971, 0.029, 0.000],
              [0.145, 0.778, 0.077],
              [0.000, 0.508, 0.492]])
P @ P
```

Let's pick an initial distribution $\psi_1, \psi_2, \psi_3$ and trace out the sequence of distributions $\psi_i P^t$ for $t = 0, 1, 2, \ldots$, for $i=1, 2, 3$.

First, we write a function to iterate the sequence of distributions for `ts_length` period

```{code-cell} ipython3
def iterate_ψ(ψ_0, P, ts_length):
    n = len(P)
    ψ_t = np.empty((ts_length, n))
    ψ_t[0 ]= ψ_0
    for t in range(1, ts_length):
        ψ_t[t] = ψ_t[t-1] @ P
    return ψ_t
```

Now we plot the sequence

```{code-cell} ipython3
:tags: [hide-input]

ψ_1 = (0.0, 0.0, 1.0)
ψ_2 = (1.0, 0.0, 0.0)
ψ_3 = (0.0, 1.0, 0.0)                   # Three initial conditions
colors = ['blue','red', 'green']   # Different colors for each initial point

# Define the vertices of the unit simplex
v = np.array([[1, 0, 0], [0, 1, 0], [0, 0, 1], [0, 0, 0]])

# Define the faces of the unit simplex
faces = [
    [v[0], v[1], v[2]],
    [v[0], v[1], v[3]],
    [v[0], v[2], v[3]],
    [v[1], v[2], v[3]]
]

fig = plt.figure()
ax = fig.add_subplot(projection='3d')

def update(n):    
    ax.clear()
    ax.set_xlim([0, 1])
    ax.set_ylim([0, 1])
    ax.set_zlim([0, 1])
    ax.view_init(45, 45)
    
    simplex = Poly3DCollection(faces, alpha=0.03)
    ax.add_collection3d(simplex)
    
    for idx, ψ_0 in enumerate([ψ_1, ψ_2, ψ_3]):
        ψ_t = iterate_ψ(ψ_0, P, n+1)
        
        for i, point in enumerate(ψ_t):
            ax.scatter(point[0], point[1], point[2], color=colors[idx], s=60, alpha=(i+1)/len(ψ_t))
            
    mc = qe.MarkovChain(P)
    ψ_star = mc.stationary_distributions[0]
    ax.scatter(ψ_star[0], ψ_star[1], ψ_star[2], c='yellow', s=60)
    
    return fig,

anim = FuncAnimation(fig, update, frames=range(20), blit=False, repeat=False)
plt.close()
HTML(anim.to_jshtml())
```

Here

<<<<<<< HEAD
* $P$ is the stochastic matrix for recession and growth considered in {ref}`Example 1: Economic states <mc_eg2>`.
* The highest red dot is an arbitrarily chosen initial marginal probability distribution  $\psi_0$, represented as a vector in $\mathbb R^3$.
* The other red dots are the marginal distributions $\psi_0 P^t$ for $t = 1, 2, \ldots$.
* The black dot is $\psi^*$.
=======
* $P$ is the stochastic matrix for recession and growth {ref}`considered above <mc_eg2>`.
* The red, blue and green dots are initial marginal probability distributions  $\psi_1, \psi_2, \psi_3$, each of which is represented as a vector in $\mathbb R^3$.
* The transparent dots are the marginal distributions $\psi_i P^t$ for $t = 1, 2, \ldots$, for $i=1,2,3.$.
* The yellow dot is $\psi^*$.
>>>>>>> 905b7f9b

You might like to try experimenting with different initial conditions.




#### Example: failure of convergence


Consider the periodic chain with stochastic matrix

$$
P = 
\begin{bmatrix}
    0 & 1 \\
    1 & 0 \\
\end{bmatrix}
$$

This matrix does not satisfy the conditions of 
{ref}`strict_stationary` because, as you can readily check, 

* $P^m = P$ when $m$ is odd and 
* $P^m = I$, the identity matrix, when $m$ is even.

Hence there is no $m$ such that all elements of $P^m$ are strictly positive.

Moreover, we can see that global stability does not hold.

For instance, if we start at $\psi_0 = (1,0)$, then $\psi_m = \psi_0 P^m$ is $(1, 0)$ when $m$ is even and $(0,1)$ when $m$ is odd.

We can see similar phenomena in higher dimensions.

The next figure illustrates this for a periodic Markov chain with three states.

```{code-cell} ipython3
:tags: [hide-input]

ψ_1 = (0.0, 0.0, 1.0)
ψ_2 = (0.5, 0.5, 0.0)
ψ_3 = (0.25, 0.25, 0.5)
ψ_4 = (1/3, 1/3, 1/3)

P = np.array([[0.0, 1.0, 0.0],
              [0.0, 0.0, 1.0],
              [1.0, 0.0, 0.0]])

fig = plt.figure()
ax = fig.add_subplot(projection='3d')
colors = ['red','yellow', 'green', 'blue']  # Different colors for each initial point

# Define the vertices of the unit simplex
v = np.array([[1, 0, 0], [0, 1, 0], [0, 0, 1], [0, 0, 0]])

# Define the faces of the unit simplex
faces = [
    [v[0], v[1], v[2]],
    [v[0], v[1], v[3]],
    [v[0], v[2], v[3]],
    [v[1], v[2], v[3]]
]

def update(n):
    ax.clear()
    ax.set_xlim([0, 1])
    ax.set_ylim([0, 1])
    ax.set_zlim([0, 1])
    ax.view_init(45, 45)
    
    # Plot the 3D unit simplex as planes
    simplex = Poly3DCollection(faces,alpha=0.05)
    ax.add_collection3d(simplex)
    
    for idx, ψ_0 in enumerate([ψ_1, ψ_2, ψ_3, ψ_4]):
        ψ_t = iterate_ψ(ψ_0, P, n+1)
        
        point = ψ_t[-1]
        ax.scatter(point[0], point[1], point[2], color=colors[idx], s=60)
        points = np.array(ψ_t)
        ax.plot(points[:, 0], points[:, 1], points[:, 2], color=colors[idx],linewidth=0.75)
    
    return fig,

anim = FuncAnimation(fig, update, frames=range(20), blit=False, repeat=False)
plt.close()
HTML(anim.to_jshtml())
```
This animation demonstrates the behavior of an irreducible and periodic stochastic matrix.

The red, yellow, and green dots represent different initial probability distributions.

The blue dot represents the unique stationary distribution.

Unlike Hamilton’s Markov chain, these initial distributions do not converge to the unique stationary distribution.

Instead, they cycle periodically around the probability simplex, illustrating that asymptotic stability fails.


(finite_mc_expec)=
## Computing expectations

```{index} single: Markov Chains; Forecasting Future Values
```

We sometimes want to  compute mathematical  expectations of functions of $X_t$ of the form

```{math}
:label: mc_une

\mathbb E [ h(X_t) ]
```

and conditional expectations such as

```{math}
:label: mc_cce

\mathbb E [ h(X_{t + k})  \mid X_t = x]
```

where

* $\{X_t\}$ is a Markov chain generated by $n \times n$ stochastic matrix $P$.
* $h$ is a given function, which, in terms of matrix
  algebra, we'll think of as the column vector

$$
h =
\begin{bmatrix}
    h(x_1) \\
    \vdots \\
    h(x_n)
\end{bmatrix}.
$$

Computing the unconditional expectation {eq}`mc_une` is easy.


We just sum over the marginal  distribution  of $X_t$ to get

$$
\mathbb E [ h(X_t) ]
= \sum_{x \in S} (\psi P^t)(x) h(x)
$$

Here $\psi$ is the distribution of $X_0$.

Since $\psi$ and hence $\psi P^t$ are row vectors, we can also
write this as

$$
\mathbb E [ h(X_t) ]
=  \psi P^t h
$$

For the conditional expectation {eq}`mc_cce`, we need to sum over
the conditional distribution of $X_{t + k}$ given $X_t = x$.

We already know that this is $P^k(x, \cdot)$, so

```{math}
:label: mc_cce2

\mathbb E [ h(X_{t + k})  \mid X_t = x]
= (P^k h)(x)
```

### Expectations of geometric sums

Sometimes we want to compute the mathematical expectation of a geometric sum, such as
$\sum_t \beta^t h(X_t)$.

In view of the preceding discussion, this is

$$
\mathbb{E}
    \left[
        \sum_{j=0}^\infty \beta^j h(X_{t+j}) \mid X_t
        = x
    \right]
    = x + \beta (Ph)(x) + \beta^2 (P^2 h)(x) + \cdots
$$

By the {ref}`Neumann series lemma <la_neumann>`, this sum can be calculated using

$$
    I + \beta P + \beta^2 P^2 + \cdots = (I - \beta P)^{-1}
$$

The vector $P^k h$ stores the conditional expectation $\mathbb E [ h(X_{t + k})  \mid X_t = x]$ over all $x$.


```{exercise}
:label: mc1_ex_1

Imam and Temple {cite}`imampolitical` used a three-state transition matrix to describe the transition of three states of a regime: growth, stagnation, and collapse

$$
P :=
\begin{bmatrix}
    0.68 & 0.12 & 0.20 \\
    0.50 & 0.24 & 0.26 \\
    0.36 & 0.18 & 0.46
\end{bmatrix}
$$

where rows, from top to down, correspond to growth, stagnation, and collapse.

In this exercise,

1. visualize the transition matrix and show this process is asymptotically stationary
1. calculate the stationary distribution using simulations
1. visualize the dynamics of  $(\psi_0 P^t)(i)$ where $t \in 0, ..., 25$ and compare the convergent path with the previous transition matrix

Compare your solution to the paper.
```

```{solution-start} mc1_ex_1
:class: dropdown
```

Solution 1:

```{image} /_static/lecture_specific/markov_chains_I/Temple.png
:name: mc_temple
:align: center

```

Since the matrix is everywhere positive, there is a unique stationary distribution $\psi^*$ such that $\psi_t\to \psi^*$ as $t\to \infty$.

Solution 2:

One simple way to calculate the stationary distribution is to take the power of the transition matrix as we have shown before

```{code-cell} ipython3
P = np.array([[0.68, 0.12, 0.20],
              [0.50, 0.24, 0.26],
              [0.36, 0.18, 0.46]])
P_power = np.linalg.matrix_power(P, 20)
P_power
```

Note that rows of the transition matrix converge to the stationary distribution.

```{code-cell} ipython3
ψ_star_p = P_power[0]
ψ_star_p
```

```{code-cell} ipython3
mc = qe.MarkovChain(P)
ψ_star = mc.stationary_distributions[0]
ψ_star
```


```{solution-end}
```

````{exercise}
:label: mc1_ex_2

We discussed the six-state transition matrix estimated by Imam & Temple {cite}`imampolitical` [before](mc_eg3).

```python
nodes = ['DG', 'DC', 'NG', 'NC', 'AG', 'AC']
P = [[0.86, 0.11, 0.03, 0.00, 0.00, 0.00],
     [0.52, 0.33, 0.13, 0.02, 0.00, 0.00],
     [0.12, 0.03, 0.70, 0.11, 0.03, 0.01],
     [0.13, 0.02, 0.35, 0.36, 0.10, 0.04],
     [0.00, 0.00, 0.09, 0.11, 0.55, 0.25],
     [0.00, 0.00, 0.09, 0.15, 0.26, 0.50]]
```

In this exercise,

1. show this process is asymptotically stationary without simulation
2. simulate and visualize the dynamics starting with a uniform distribution across states (each state will have a probability of 1/6)
3. change the initial distribution to P(DG) = 1, while all other states have a probability of 0
````

```{solution-start} mc1_ex_2
:class: dropdown
```

Solution 1:

Although $P$ is not every positive, $P^m$ when $m=3$ is everywhere positive.

```{code-cell} ipython3
P = np.array([[0.86, 0.11, 0.03, 0.00, 0.00, 0.00],
              [0.52, 0.33, 0.13, 0.02, 0.00, 0.00],
              [0.12, 0.03, 0.70, 0.11, 0.03, 0.01],
              [0.13, 0.02, 0.35, 0.36, 0.10, 0.04],
              [0.00, 0.00, 0.09, 0.11, 0.55, 0.25],
              [0.00, 0.00, 0.09, 0.15, 0.26, 0.50]])

np.linalg.matrix_power(P,3)
```

So it satisfies the requirement.

Solution 2:

We find the distribution $\psi$ converges to the stationary distribution quickly regardless of the initial distributions

```{code-cell} ipython3
ts_length = 30
num_distributions = 20
nodes = ['DG', 'DC', 'NG', 'NC', 'AG', 'AC']

# Get parameters of transition matrix
n = len(P)
mc = qe.MarkovChain(P)
ψ_star = mc.stationary_distributions[0]
ψ_0 = np.array([[1/6 for i in range(6)],
                [0 if i != 0 else 1 for i in range(6)]])
## Draw the plot
fig, axes = plt.subplots(ncols=2)
plt.subplots_adjust(wspace=0.35)
for idx in range(2):
    ψ_t = iterate_ψ(ψ_0[idx], P, ts_length)
    for i in range(n):
        axes[idx].plot(ψ_t[:, i] - ψ_star[i], alpha=0.5, label=fr'$\psi_t({i+1})$')
        axes[idx].set_ylim([-0.3, 0.3])
        axes[idx].set_xlabel('t')
        axes[idx].set_ylabel(fr'$\psi_t$')
        axes[idx].legend()
        axes[idx].axhline(0, linestyle='dashed', lw=1, color = 'black')

plt.show()
```

```{solution-end}
```

```{exercise}
:label: mc1_ex_3
Prove the following: If $P$ is a stochastic matrix, then so is the $k$-th
power $P^k$ for all $k \in \mathbb N$.
```


```{solution-start} mc1_ex_3
:class: dropdown
```

Suppose that $P$ is stochastic and, moreover, that $P^k$ is
stochastic for some integer $k$.

We will prove that $P^{k+1} = P P^k$ is also stochastic.

(We are doing proof by induction --- we assume the claim is true at $k$ and
now prove it is true at $k+1$.)

To see this, observe that, since $P^k$ is stochastic and the product of
nonnegative matrices is nonnegative, $P^{k+1} = P P^k$ is nonnegative.

Also, if $\mathbf 1$ is a column vector of ones, then, since $P^k$ is stochastic we
have $P^k \mathbf 1 = \mathbf 1$ (rows sum to one).

Therefore $P^{k+1} \mathbf 1 = P P^k \mathbf 1 = P \mathbf 1 = \mathbf 1$

The proof is done.

```{solution-end}
```<|MERGE_RESOLUTION|>--- conflicted
+++ resolved
@@ -889,18 +889,11 @@
 ```
 
 Here
-
-<<<<<<< HEAD
+\update_markov_chain_I
 * $P$ is the stochastic matrix for recession and growth considered in {ref}`Example 1: Economic states <mc_eg2>`.
 * The highest red dot is an arbitrarily chosen initial marginal probability distribution  $\psi_0$, represented as a vector in $\mathbb R^3$.
 * The other red dots are the marginal distributions $\psi_0 P^t$ for $t = 1, 2, \ldots$.
 * The black dot is $\psi^*$.
-=======
-* $P$ is the stochastic matrix for recession and growth {ref}`considered above <mc_eg2>`.
-* The red, blue and green dots are initial marginal probability distributions  $\psi_1, \psi_2, \psi_3$, each of which is represented as a vector in $\mathbb R^3$.
-* The transparent dots are the marginal distributions $\psi_i P^t$ for $t = 1, 2, \ldots$, for $i=1,2,3.$.
-* The yellow dot is $\psi^*$.
->>>>>>> 905b7f9b
 
 You might like to try experimenting with different initial conditions.
 
