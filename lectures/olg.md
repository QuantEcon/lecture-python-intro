---
jupytext:
  text_representation:
    extension: .md
    format_name: myst
    format_version: 0.13
    jupytext_version: 1.14.5
kernelspec:
  display_name: Python 3 (ipykernel)
  language: python
  name: python3
---

# The Overlapping Generations Model

In this lecture we study the famous overlapping generations (OLG) model, which
is used by policy makers and researchers to examine 

* fiscal policy
* monetary policy 
* long run growth

and many other topics.

The first rigorous version of the OLG model was developed by Paul Samuelson
{cite}`samuelson1958exact`.

Our aim is to gain a good understanding of a simple version of the OLG
model.

## Overview

The dynamics of the OLG model are quite similar to those of the Solow-Swan
growth model.

At the same time, the OLG model adds an important new feature: the choice of
how much to save is endogenous.

To see why this is important, suppose, for example, that we are interested in
predicting the effect of a new tax on long-run growth.

We could add a tax to the Solow-Swan model and look at the change in the
steady state.

But this ignores the fact that households will change their savings and
consumption behavior when they face the new tax rate.

Such changes can substantially alter the predictions of the model.

Hence, if we care about accurate predictions, we should model the decision
problems of the agents.

In particular, households in the model should decide how much to save and how
much to consume, given the environment that they face (technology, taxes,
prices, etc.)

The OLG model takes up this challenge.

We will present a simple version of the OLG model that clarifies the decision
problem of households and studies the implications for long run growth.

Let's start with some imports.

```{code-cell} ipython3
import numpy as np
from scipy import optimize
from collections import namedtuple
from functools import partial
import matplotlib.pyplot as plt
```

## Environment

We assume that time is discrete, so that $t=0, 1, \ldots$,

An individual born at time $t$ lives for two periods, $t$ and $t + 1$.

We call an agent

- "young" during the first period of their lives and
- "old" during the second period of their lives

Young agents work, supplying labor and earning labor income.

They also decide how much to save.

Old agents do not work, so all income is financial.

Their financial income is from interest on their savings from wage income,
which is then combined with the labor of the new young generation at $t+1$.

The wage and interest rates are determined in equilibrium by supply and
demand.

To make the algebra slightly easier, we are going to assume a constant
population size.

We normalize the constant population size in each period to 1.

We also suppose that each agent supplies one "unit" of labor hours, so total
labor supply is 1.


## Supply of capital

First let's consider the household side.

### Consumer's problem

Suppose that utility for individuals born at time $t$ takes the form

```{math}
:label: eq_crra

    U_t = u(c_t) + \beta u(c_{t+1})
```

Here

- $u: \mathbb R_+ \to \mathbb R$ is called the "flow" utility function
- $\beta \in (0, 1)$ is the discount factor
- $c_t$ is time $t$ consumption of the individual born at time $t$
- $c_{t+1}$ is time $t+1$ consumption of the same individual 

We assume that $u$ is strictly increasing.

Savings behavior is determined by the optimization problem


```{math}
:label: max_sav_olg
    \max_{c_t, c_{t+1}} 
    \,  \left \{ u(c_t) + \beta u(c_{t+1}) \right \} 
```

subject to

$$
     c_t + s_t \le w_t 
     \quad \text{and} \quad
     c_{t+1}   \le R_{t+1} s_t
$$

Here

- $s_t$ is savings by an individual born at time $t$ 
- $w_t$ is the wage rate at time $t$
- $R_{t+1}$ is the interest rate on savings invested at time $t$, paid at time $t+1$

Since $u$ is strictly increasing, both of these constraints will hold as equalities at the maximum.

Using this fact and substituting $s_t$ from the first constraint into the second we get
$c_{t+1} = R_{t+1}(w_t - c_t)$.

The first-order condition for a maximum can be obtained
by plugging $c_{t+1}$ into the objective function, taking the derivative
with respect to $c_t$, and setting it to zero.

This leads to the **Euler equation** of the OLG model, which is

```{math}
:label: euler_1_olg
    u'(c_t) = \beta R_{t+1}  u'( R_{t+1} (w_t - c_t))
```

From the first constraint we get $c_t = w_t - s_t$, so the Euler equation
can also be expressed as

```{math}
:label: euler_2_olg
    u'(w_t - s_t) = \beta R_{t+1}  u'( R_{t+1} s_t)
```

Suppose that, for each $w_t$ and $R_{t+1}$, there is exactly one $s_t$ that
solves [](euler_2_olg).

Then savings can be written as a fixed function of $w_t$ and $R_{t+1}$.

We write this as

```{math}
:label: saving_1_olg
    s_t = s(w_t, R_{t+1})
```

The precise form of the function $s$ will depend on the choice of flow utility
function $u$.

Together, $w_t$ and $R_{t+1}$ represent the *prices* in the economy (price of
labor and rental rate of capital).

Thus, [](saving_1_olg) states the quantity of savings given prices.


### Example: log preferences

In the special case $u(c) = \log c$, the Euler equation simplifies to
    $s_t= \beta (w_t - s_t)$.

Solving for saving, we get

```{math}
:label: saving_log_2_olg
    s_t = s(w_t, R_{t+1}) = \frac{\beta}{1+\beta} w_t
```

In this special case, savings does not depend on the interest rate.



### Savings and investment

Since the population size is normalized to 1, $s_t$ is also total savings in
the economy at time $t$.

In our closed economy, there is no foreign investment, so net savings equals
total investment, which can be understood as supply of capital to firms.


In the next section we investigate demand for capital.

Equating supply and demand will allow us to determine equilibrium in the OLG
economy.



## Demand for capital

First we describe the firm problem and then we write down an equation
describing demand for capital given prices.


### Firm's problem

For each integer $t \geq 0$, output $y_t$ in period $t$ is given by
the **Cobb-Douglas production function**

```{math}
:label: cobb_douglas
    y_t = k_t^{\alpha} \ell_t^{1-\alpha}
```

Here $k_t$ is capital, $\ell_t$ is labor, and  $\alpha$ is a parameter
(sometimes called the "output elasticity of capital").

The profit maximization problem of the firm is

```{math}
:label: opt_profit_olg
    \max_{k_t, \ell_t} \{ k^{\alpha}_t \ell_t^{1-\alpha} - R_t k_t - \ell_t w_t   \}
```

The first-order conditions are obtained by taking the derivative of the
objective function with respect to capital and labor respectively and setting
them to zero:

```{math}
    (1-\alpha)(k_t / \ell_t)^{\alpha} = w_t
    \quad \text{and} \quad
    \alpha (k_t / \ell_t)^{\alpha - 1} = R_t
```


### Demand 

Using our assumption $\ell_t = 1$ allows us to write 

```{math}
:label: wage_one
    w_t = (1-\alpha)k_t^\alpha 
```

and

```{math}
:label: interest_rate_one
    R_t =
    \alpha k_t^{\alpha - 1} 
```

Rearranging [](interest_rate_one) gives the aggregate demand for capital
at time $t+1$

```{math}
:label: aggregate_demand_capital_olg
    k^d (R_{t+1}) 
    := \left (\frac{\alpha}{R_{t+1}} \right )^{1/(1-\alpha)}
```

In Python code this is

```{code-cell} ipython3
def capital_demand(R, α):
    return (α/R)**(1/(1-α)) 
```

The next figure plots the supply of capital, as in [](saving_log_2_olg), as well as the demand for capital, as in [](aggregate_demand_capital_olg), as functions of the interest rate $R_{t+1}$.

(For the special case of log utility, supply does not depend on the interest rate, so we have a constant function.)

```{code-cell} ipython3

R_vals = np.linspace(0.3, 1)
α, β = 0.5, 0.9
w = 2.0

fig, ax = plt.subplots()

ax.plot(R_vals, capital_demand(R_vals, α), 
        label="aggregate demand")
ax.plot(R_vals, np.ones_like(R_vals) * (β / (1 + β)) * w, 
        label="aggregate supply")

ax.set_xlabel("$R_{t+1}$")
ax.set_ylabel("$k_{t+1}$")
ax.legend()
plt.show()
```

## Equilibrium

In this section we derive equilibrium conditions and investigate an example.


### Equilibrium conditions

In equilibrium, savings at time $t$ equals investment at time $t$, which
equals capital supply at time $t+1$.

Equilibrium is computed by equating these quantities, setting


```{math}
:label: equilibrium_1
    s(w_t, R_{t+1}) 
    = k^d(R_{t+1})
    = \left (\frac{\alpha}{R_{t+1}} \right )^{1/(1-\alpha)}
```


In principle, we can now solve for the equilibrium price $R_{t+1}$ given $w_t$.

(In practice, we first need to specify the function $u$ and hence $s$.)


When we solve this equation, which concerns time $t+1$ outcomes, time
$t$ quantities are already determined, so we can treat $w_t$ as a constant.

From equilibrium $R_{t+1}$ and [](aggregate_demand_capital_olg), we can obtain
the equilibrium quantity $k_{t+1}$.


### Example: log utility

In the case of log utility, we can use [](equilibrium_1) and [](saving_log_2_olg) to obtain

```{math}
:label: equilibrium_2
    \frac{\beta}{1+\beta} w_t
    = \left( \frac{\alpha}{R_{t+1}} \right)^{1/(1-\alpha)}
```

Solving for the equilibrium interest rate gives

```{math}
:label: equilibrium_price
    R_{t+1} = 
    \alpha 
    \left( 
        \frac{\beta}{1+\beta} w_t
    \right)^{\alpha-1}
```

In Python we can compute this via

```{code-cell} ipython3
def equilibrium_R_log_utility(α, β, w):
    R = α * ( (β * w) / (1 + β))**(α - 1)
    return R
```

In the case of log utility, since capital supply does not depend on the interest rate, the equilibrium quantity is fixed by supply.

That is,

```{math}
:label: equilibrium_quantity
    k_{t+1} = s(w_t, R_{t+1}) = \frac{\beta }{1+\beta} w_t
```

Let's redo our plot above but now inserting the equilibrium quantity and price.

```{code-cell} ipython3

R_vals = np.linspace(0.3, 1)
α, β = 0.5, 0.9
w = 2.0

fig, ax = plt.subplots()

ax.plot(R_vals, capital_demand(R_vals, α), 
        label="aggregate demand")
ax.plot(R_vals, np.ones_like(R_vals) * (β / (1 + β)) * w, 
        label="aggregate supply")

R_e = equilibrium_R_log_utility(α, β, w)
k_e = (β / (1 + β)) * w

ax.plot(R_e, k_e, 'go', ms=6, alpha=0.6)

ax.annotate(r'equilibrium',
             xy=(R_e, k_e),
             xycoords='data',
             xytext=(0, 60),
             textcoords='offset points',
             fontsize=12,
             arrowprops=dict(arrowstyle="->"))

ax.set_xlabel("$R_{t+1}$")
ax.set_ylabel("$k_{t+1}$")
ax.legend()
plt.show()
```

## Dynamics 

In this section we discuss dynamics.

For now we will focus on the case of log utility, so that the equilibrium is determined by [](equilibrium_quantity).

### Evolution of capital

The discussion above shows how equilibrium $k_{t+1}$ is obtained given $w_t$.

From [](wage_one) we can translate this into $k_{t+1}$ as a function of $k_t$

In particular, since $w_t = (1-\alpha)k_t^\alpha$, we have

```{math}
:label: law_of_motion_capital
    k_{t+1} = \frac{\beta}{1+\beta} (1-\alpha)(k_t)^{\alpha}
```

If we iterate on this equation, we get a sequence for capital stock.


Let's plot the 45 degree diagram of these dynamics, which we write as

$$
    k_{t+1} = g(k_t)
    \quad \text{where }
    g(k) := \frac{\beta}{1+\beta} (1-\alpha)(k)^{\alpha}
$$


```{code-cell} ipython3
def k_update(k, α, β):
    return β * (1 - α) * k**α /  (1 + β)
```

```{code-cell} ipython3
α, β = 0.5, 0.9
kmin, kmax = 0, 0.1
x = 1000
k_grid = np.linspace(kmin, kmax, x)
k_grid_next = np.empty_like(k_grid)

for i in range(x):
    k_grid_next[i] = k_update(k_grid[i], α, β)

fig, ax = plt.subplots(figsize=(6, 6))

ymin, ymax = np.min(k_grid_next), np.max(k_grid_next)

ax.plot(k_grid, k_grid_next,  lw=2, alpha=0.6, label='$g$')
ax.plot(k_grid, k_grid, 'k-', lw=1, alpha=0.7, label='$45^{\circ}$')


ax.legend(loc='upper left', frameon=False, fontsize=12)
ax.set_xlabel('$k_t$', fontsize=12)
ax.set_ylabel('$k_{t+1}$', fontsize=12)

plt.show()
```

### Steady state (log case)

The diagram shows that the model has a unique positive steady state, which we
denote by $k^*$.

We can solve for $k^*$ by setting $k^* = g(k^*)$, or

```{math}
:label: steady_state_1
    k^* = \frac{\beta (1-\alpha) (k^*)^{\alpha}}{(1+\beta)}
```

Solving this equation yields

```{math}
:label: steady_state_2
    k^* = \left (\frac{\beta (1-\alpha)}{1+\beta} \right )^{1/(1-\alpha)}
```

We can get the steady state interest rate from [](interest_rate_one), which yields

$$
    R^* = \alpha (k^*)^{\alpha - 1} 
        = \frac{\alpha}{1 - \alpha} \frac{1 + \beta}{\beta}
$$

In Python we have

```{code-cell} ipython3
k_star = ((β * (1 - α))/(1 + β))**(1/(1-α))
R_star = (α/(1 - α)) * ((1 + β) / β)
```

### Time series

The 45 degree diagram above shows that time series of capital with positive initial conditions converge to this steady state.

Let's plot some time series that visualize this.

```{code-cell} ipython3
ts_length = 25
k_series = np.empty(ts_length)
k_series[0] = 0.02
for t in range(ts_length - 1):
    k_series[t+1] = k_update(k_series[t], α, β)

fig, ax = plt.subplots()
ax.plot(k_series, label="capital series")
ax.plot(range(ts_length), np.full(ts_length, k_star), 'k--', label="$k^*$")
ax.set_ylim(0, 0.1)
ax.set_ylabel("capital")
ax.set_xlabel("$t$")
ax.legend()
plt.show()
```

If you experiment with different positive initial conditions, you will see that the series always converges to $k^*$.

+++

Below we also plot the gross interest rate over time.

```{code-cell} ipython3
R_series = α * k_series**(α - 1)

fig, ax = plt.subplots()
ax.plot(R_series, label="gross interest rate")
ax.plot(range(ts_length), np.full(ts_length, R_star), 'k--', label="$R^*$")
ax.set_ylim(0, 4)
ax.set_xlabel("$t$")
ax.legend()
plt.show()
```

The interest rate reflects the marginal product of capital, which is high when capital stock is low.

+++

## CRRA preferences

Previously, in our examples, we looked at the case of log utility.

Log utility is a rather special case.

In this section, we are going to assume that $u(c) = \frac{ c^{1-
\gamma}-1}{1-\gamma}$, where $\gamma >0, \gamma\neq 1$.

This function is called the CRRA utility function.

In other respects, the model is the same.

Below we define the utility function in Python and construct a `namedtuple` to store the parameters.

```{code-cell} ipython3
def crra(c, γ):
    return c**(1 - γ) / (1 - γ)

Model = namedtuple('Model', ['α',        # Cobb-Douglas parameter
                             'β',        # discount factor
                             'γ']        # parameter in CRRA utility
                   )

def create_olg_model(α=0.4, β=0.9, γ=0.5):
    return Model(α=α, β=β, γ=γ)
```

Let's also redefine the capital demand function to work with this `namedtuple`.

```{code-cell} ipython3
def capital_demand(R, model):
    return (α/R)**(1/(1-model.α)) 
```

### Supply


For households, the Euler equation becomes
```{math}
:label: euler_crra
    (w_t - s_t)^{-\gamma} = \beta R^{1-\gamma}_{t+1}  (s_t)^{-\gamma}
```


Solving for savings, we have

```{math}
:label: saving_crra
    s_t 
    = s(w_t, R_{t+1}) 
    = w_t \left [ 
        1 + \beta^{-1/\gamma} R_{t+1}^{(\gamma-1)/\gamma} 
      \right ]^{-1}
```


Notice how, unlike the log case, savings now depends on the interest rate.

```{code-cell} ipython3
def savings_crra(w, R, model):
    α, β, γ = model
    return w / (1 + β**(-1/γ) * R**((γ-1)/γ)) 
```

```{code-cell} ipython3
<<<<<<< HEAD
---
mystnb:
    figure:
        caption: "Aggregate supply"
        name: aggregate_supply
---
γ_vals = [0.1, 0.5, 1.5, 2.0]
K_prev = 50
=======
>>>>>>> f3aa05e3

R_vals = np.linspace(0.3, 1)
model = create_olg_model()
w = 2.0

fig, ax = plt.subplots()

ax.plot(R_vals, capital_demand(R_vals, model), 
        label="aggregate demand")
ax.plot(R_vals, savings_crra(w, R_vals, model), 
        label="aggregate supply")

ax.set_xlabel("$R_{t+1}$")
<<<<<<< HEAD
=======
ax.set_ylabel("$k_{t+1}$")
>>>>>>> f3aa05e3
ax.legend()
plt.show()
```

### Equilibrium

Equating aggregate demand for capital  (see [](aggregate_demand_capital_olg))
with our new aggregate supply function yields equilibrium capital.

Thus, we set


```{math}
:label: equilibrium_crra_2
    w_t \left [ 1 + \beta^{-1/\gamma} R_{t+1}^{(\gamma-1)/\gamma} \right ]^{-1} 
    = \left (\frac{R_{t+1}}{\alpha} \right )^{1/(\alpha - 1)}
```

This expression is quite complex and we cannot solve for $R_{t+1}$ analytically.


Combining [](interest_rate_one) and [](equilibrium_crra_2) yields 

```{math}
:label: law_of_motion_capital_crra
    k_{t+1} = \left [ 1 + \beta^{-1/\gamma} (\alpha k^{\alpha - 1}_{t+1})^{(\gamma-1)/\gamma} \right ]^{-1} (1-\alpha)(k_t)^{\alpha}
```

Again, with this equation and $k_t$ as given, we cannot solve for $k_{t+1}$ by pencil and paper.


In the exercise below, you will be asked to solve these equations numerically.

+++

## Exercises


```{exercise}
:label: olg_ex1

Solve for the dynamics of equilibrium capital stock in the CRRA case numerically using [](law_of_motion_capital_crra).

Visualize the dynamics using a 45 degree diagram.

```


```{solution-start} olg_ex1
:class: dropdown
```


To solve for $k_{t+1}$ given $k_t$ we use Newton's method.

Let

```{math}
:label: crra_newton_1
    f(k_{t+1}, k_t)
    =
    k_{t+1} 
    \left[ 
        1 + \beta^{-1/\gamma} 
        \left ( 
            \alpha k^{\alpha-1}_{t+1} 
        \right )^{(\gamma-1)/\gamma} 
    \right] - (1-\alpha) k^{\alpha}_t =0
```

If $k_t$ is given then $f$ is a function of unknown $k_{t+1}$.

Then we can use `scipy.optimize.newton` to solve $f(k_{t+1}, k_t)=0$ for $k_{t+1}$.

First let's define $f$.

```{code-cell} ipython3
def f(k_prime, k, model):
    α, β, γ = model.α, model.β, model.γ
    z = (1 - α) * k**α
    a = α**(1-1/γ)
    b = k_prime**((α * γ - α + 1) / γ)
    p = k_prime + k_prime * β**(-1/γ) * a * b
    return p - z
```

Now let's define a function that finds the value of $k_{t+1}$.

```{code-cell} ipython3
def k_update(k, model):
    return optimize.newton(lambda k_prime: f(k_prime, k, model), 0.1)
```

Finally, here is the 45 degree diagram.

```{code-cell} ipython3
kmin, kmax = 0, 0.5
x = 1000
k_grid = np.linspace(kmin, kmax, x)
k_grid_next = np.empty_like(k_grid)

for i in range(x):
    k_grid_next[i] = k_update(k_grid[i], model)

<<<<<<< HEAD
    k_star = optimize.newton(g, 0.2, args=(m,))
    fig, ax = plt.subplots()
=======
fig, ax = plt.subplots(figsize=(6, 6))
>>>>>>> f3aa05e3

ymin, ymax = np.min(k_grid_next), np.max(k_grid_next)

ax.plot(k_grid, k_grid_next,  lw=2, alpha=0.6, label='$g$')
ax.plot(k_grid, k_grid, 'k-', lw=1, alpha=0.7, label='$45^{\circ}$')


ax.legend(loc='upper left', frameon=False, fontsize=12)
ax.set_xlabel('$k_t$', fontsize=12)
ax.set_ylabel('$k_{t+1}$', fontsize=12)

plt.show()
```


```{solution-end}
```


```{exercise}
:label: olg_ex2

The 45 degree diagram from the last exercise shows that there is a unique
positive steady state.

The positive steady state can be obtained by setting  $k_{t+1} = k_t = k^*$ in [](law_of_motion_capital_crra), which yields

$$
    k^* = 
    \frac{(1-\alpha)(k^*)^{\alpha}}
    {1 + \beta^{-1/\gamma} (\alpha (k^*)^{\alpha-1})^{(\gamma-1)/\gamma}}
$$

Unlike the log preference case, the CRRA utility steady state $k^*$ 
cannot be obtained analytically.

Instead, we solve for $k^*$ using Newton's method.

```


```{solution-start} olg_ex2
:class: dropdown
```

We introduce a function $h$ such that
positive steady state is the root of $h$.

```{math}
:label: crra_newton_2
    h(k^*) = k^*  
    \left [ 
        1 + \beta^{-1/\gamma} (\alpha (k^*)^{\alpha-1})^{(\gamma-1)/\gamma} 
    \right ] - (1-\alpha)(k^*)^{\alpha}
```

Here it is in Python

```{code-cell} ipython3
def h(k_star, model):
    α, β, γ = model.α, model.β, model.γ
    z = (1 - α) * k_star**α
    R1 = α ** (1-1/γ)
    R2 = k_star**((α * γ - α + 1) / γ)
    p = k_star + k_star * β**(-1/γ) * R1 * R2
    return p - z
```

<<<<<<< HEAD
```{code-cell} ipython3
---
mystnb:
  figure:
    caption: "Equilibrium price and quantity"
    name: equi_ps_q_crra
  image:
    alt: equi_ps_q_crra
    classes: shadow bg-primary
    width: 90%
---
K_t_vals = np.linspace(0.1, 50, 50)
m_crra = create_olg_model(u=crra, u_params={'γ': 0.5})
plot_ks_rs(K_t_vals, m_crra)
```
=======
Let's apply Newton's method to find the root:
>>>>>>> f3aa05e3

```{code-cell} ipython3
k_star = optimize.newton(h, 0.2, args=(model,))
print(f"k_star = {k_star}")
```


```{solution-end}
```




```{exercise}
:label: olg_ex3

Generate three time paths for capital, from
three distinct initial conditions, under the parameterization listed above.

Use initial conditions for $k_0$ of $0.001, 1.2, 2.6$ and time series length 10.

```


```{solution-start} olg_ex3
:class: dropdown
```


Let's define the constants and three distinct intital conditions


```{code-cell} ipython3
ts_length = 10
k0 = np.array([0.001, 1.2, 2.6])
```

```{code-cell} ipython3
def simulate_ts(model, k0_values, ts_length):

<<<<<<< HEAD
    print("k_star:", k_star)
=======
>>>>>>> f3aa05e3
    fig, ax = plt.subplots()

    ts = np.zeros(ts_length)

    # simulate and plot time series
    for k_init in k0_values:
        ts[0] = k_init
        for t in range(1, ts_length):
            ts[t] = k_update(ts[t-1], model)
        ax.plot(np.arange(ts_length), ts, '-o', ms=4, alpha=0.6,
                label=r'$k_0=%g$' %k_init)
    ax.plot(np.arange(ts_length), np.full(ts_length, k_star),
            alpha=0.6, color='red', label=r'$k^*$')
    ax.legend(fontsize=10)

    ax.set_xlabel(r'$t$', fontsize=14)
    ax.set_ylabel(r'$k_t$', fontsize=14)

    plt.show()
```

```{code-cell} ipython3
simulate_ts(model, k0, ts_length)
```

```{solution-end}
```<|MERGE_RESOLUTION|>--- conflicted
+++ resolved
@@ -627,17 +627,6 @@
 ```
 
 ```{code-cell} ipython3
-<<<<<<< HEAD
----
-mystnb:
-    figure:
-        caption: "Aggregate supply"
-        name: aggregate_supply
----
-γ_vals = [0.1, 0.5, 1.5, 2.0]
-K_prev = 50
-=======
->>>>>>> f3aa05e3
 
 R_vals = np.linspace(0.3, 1)
 model = create_olg_model()
@@ -651,10 +640,7 @@
         label="aggregate supply")
 
 ax.set_xlabel("$R_{t+1}$")
-<<<<<<< HEAD
-=======
 ax.set_ylabel("$k_{t+1}$")
->>>>>>> f3aa05e3
 ax.legend()
 plt.show()
 ```
@@ -759,12 +745,7 @@
 for i in range(x):
     k_grid_next[i] = k_update(k_grid[i], model)
 
-<<<<<<< HEAD
-    k_star = optimize.newton(g, 0.2, args=(m,))
-    fig, ax = plt.subplots()
-=======
 fig, ax = plt.subplots(figsize=(6, 6))
->>>>>>> f3aa05e3
 
 ymin, ymax = np.min(k_grid_next), np.max(k_grid_next)
 
@@ -833,25 +814,7 @@
     return p - z
 ```
 
-<<<<<<< HEAD
-```{code-cell} ipython3
----
-mystnb:
-  figure:
-    caption: "Equilibrium price and quantity"
-    name: equi_ps_q_crra
-  image:
-    alt: equi_ps_q_crra
-    classes: shadow bg-primary
-    width: 90%
----
-K_t_vals = np.linspace(0.1, 50, 50)
-m_crra = create_olg_model(u=crra, u_params={'γ': 0.5})
-plot_ks_rs(K_t_vals, m_crra)
-```
-=======
 Let's apply Newton's method to find the root:
->>>>>>> f3aa05e3
 
 ```{code-cell} ipython3
 k_star = optimize.newton(h, 0.2, args=(model,))
@@ -892,10 +855,6 @@
 ```{code-cell} ipython3
 def simulate_ts(model, k0_values, ts_length):
 
-<<<<<<< HEAD
-    print("k_star:", k_star)
-=======
->>>>>>> f3aa05e3
     fig, ax = plt.subplots()
 
     ts = np.zeros(ts_length)
